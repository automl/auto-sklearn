name: Regression Tests

on:

  workflow_dispatch:
    inputs:
      config:
        description: 'Config to run'
        required: true
        default: 'small.yml'

  pull_request:
    types: [labeled]

jobs:

  run-regression-tests-labeled:
    name: Run the regression tests
    runs-on: ubuntu-latest
    if: >
      github.event_name == 'workflow_dispatch'
      || (
        github.event_name == 'pull_request'
        && github.event.action == 'labeled'
        && github.event.label.name == 'regression-tests'
      )

    steps:
      - name: Debug
        env:
          GITHUB_CONTEXT: ${{ toJson(github) }}
        run: |
          echo "$GITHUB_CONTEXT"
          pwd
          ls -a

      - name: Create comment
        id: create_comment
        if: github.event_name == 'pull_request'
        uses: peter-evans/create-or-update-comment@v1
        with:
          issue-number: ${{ github.event.pull_request.number }}
          body: |
            Hello @${{ github.event.pull_request.user.login }},
            
            We are doing regression tests for

            * **Branch** ${{ github.event.pull_request.head.ref }}
            * **Commit** ${{ github.event.pull_request.head.sha }}
<<<<<<< HEAD

            [Progress and Artifacts](https://github.com/eddiebergman/auto-sklearn/actions/runs/${{ github.run_id }})

            A summary of the results will be show in this comment once complete but the full results will be available once complete.
=======

            The results will be show here once complete but in the meantime,
            you can check the progress [here](https://github.com/eddiebergman/auto-sklearn/actions/runs/${{ github.run_id }}).

>>>>>>> 5d1c187a

      - name: Run Regression Tests
        id: regression_tests
        env:
          out_filename: benchmark_output.txt
        run: |
          echo "Run regressions" >> $out_filename
          echo "::set-output name=filepath::$(pwd)/$out_filename"
          # outputs:
          #   filepath: path to the results of running the PR on the benchmark

      - name: Generate Results
        id: generate_results
        env:
          out_filename: results.txt
          benchmark_path: ${{ steps.regression_tests.outputs.filepath }}
        run: |
<<<<<<< HEAD
          echo "\nResults\n" > $out_filename
          cat $benchmark_path >> $out_filename

          echo "::set-output name=filepath::$(pwd)/$out_filename"
          # outputs:
          #   filepath: path to the results of regression test vs baseline

      - name: Upload Results as Artifact
        uses: actions/upload-artifact@v2
        with:
          name: results
          path: |
            ${{ steps.generate_results.outputs.filepath }}
            ${{ steps.regression_tests.outputs.filepath }}
          retention-days: 1
=======
          echo "Run regressions >> results.txt"

      - name: Generate Results
        run: |
          echo "Generate results >> results.txt"
>>>>>>> 5d1c187a

      - name: Create Comment Body
        id: results_for_comment
        if: >
          github.event_name == 'pull_request'
          && steps.create_comment.outputs.comment-id != ''
<<<<<<< HEAD
        env:
          results_path: ${{ steps.generate_results.filepath }}
=======
>>>>>>> 5d1c187a
        run: |
          body="\n**Results**\n$(cat results.txt)
          body="${body//'%'/'%25'}"
          body="${body//$'\n'/'%0A'}"
          body="${body//$'\r'/'%0D'}" 
          echo ::set-output name=body::$body
<<<<<<< HEAD
          # outputs:
          #   body: the body of the comment update
=======
>>>>>>> 5d1c187a

      - name: Update Comment
        id: update_comment
        if: >
          github.event_name == 'pull_request'
          && steps.create_comment.outputs.comment-id != ''
        uses: peter-evans/create-or-update-comment@v1
        with:
          comment-id: ${{ steps.create_comment.outputs.comment-id }}
<<<<<<< HEAD
          body: ${{ steps.results_for_comment.outputs.body }}
=======
          body: ${{ steps.results_for_comment.outputs.body }}

      - name: Upload Results as Artifact
        uses: actions/upload-artifact@v2
        with:
          name: results
          path: results.txt
          retention-days: 1
>>>>>>> 5d1c187a
<|MERGE_RESOLUTION|>--- conflicted
+++ resolved
@@ -47,17 +47,11 @@
 
             * **Branch** ${{ github.event.pull_request.head.ref }}
             * **Commit** ${{ github.event.pull_request.head.sha }}
-<<<<<<< HEAD
 
             [Progress and Artifacts](https://github.com/eddiebergman/auto-sklearn/actions/runs/${{ github.run_id }})
 
             A summary of the results will be show in this comment once complete but the full results will be available once complete.
-=======
 
-            The results will be show here once complete but in the meantime,
-            you can check the progress [here](https://github.com/eddiebergman/auto-sklearn/actions/runs/${{ github.run_id }}).
-
->>>>>>> 5d1c187a
 
       - name: Run Regression Tests
         id: regression_tests
@@ -75,7 +69,6 @@
           out_filename: results.txt
           benchmark_path: ${{ steps.regression_tests.outputs.filepath }}
         run: |
-<<<<<<< HEAD
           echo "\nResults\n" > $out_filename
           cat $benchmark_path >> $out_filename
 
@@ -91,35 +84,22 @@
             ${{ steps.generate_results.outputs.filepath }}
             ${{ steps.regression_tests.outputs.filepath }}
           retention-days: 1
-=======
-          echo "Run regressions >> results.txt"
-
-      - name: Generate Results
-        run: |
-          echo "Generate results >> results.txt"
->>>>>>> 5d1c187a
 
       - name: Create Comment Body
         id: results_for_comment
         if: >
           github.event_name == 'pull_request'
           && steps.create_comment.outputs.comment-id != ''
-<<<<<<< HEAD
         env:
           results_path: ${{ steps.generate_results.filepath }}
-=======
->>>>>>> 5d1c187a
         run: |
           body="\n**Results**\n$(cat results.txt)
           body="${body//'%'/'%25'}"
           body="${body//$'\n'/'%0A'}"
           body="${body//$'\r'/'%0D'}" 
           echo ::set-output name=body::$body
-<<<<<<< HEAD
           # outputs:
           #   body: the body of the comment update
-=======
->>>>>>> 5d1c187a
 
       - name: Update Comment
         id: update_comment
@@ -129,15 +109,4 @@
         uses: peter-evans/create-or-update-comment@v1
         with:
           comment-id: ${{ steps.create_comment.outputs.comment-id }}
-<<<<<<< HEAD
-          body: ${{ steps.results_for_comment.outputs.body }}
-=======
-          body: ${{ steps.results_for_comment.outputs.body }}
-
-      - name: Upload Results as Artifact
-        uses: actions/upload-artifact@v2
-        with:
-          name: results
-          path: results.txt
-          retention-days: 1
->>>>>>> 5d1c187a
+          body: ${{ steps.results_for_comment.outputs.body }}