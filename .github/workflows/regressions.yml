name: Regression Tests

on:

  workflow_dispatch:
    inputs:
      config:
        description: 'Config to run'
        required: true
        default: 'small.yml'

  pull_request:
    types: [labeled]

jobs:

  run-regression-tests-labeled:
    name: Run the regression tests
    runs-on: ubuntu-latest
    if: >
      github.event_name == 'workflow_dispatch'
      || (
        github.event.action == 'labeled'
        && github.event.label.name == 'regression-tests'
      )
    steps:
      - name: Set Env
        id: set_env
        env:
          GITHUB_CONTEXT: ${{ toJson(github) }}
        run: |
          echo "$GITHUB_CONTEXT"

      - name: Create comment
        id: create_comment
        if: github.event_name == 'pull_request'
        uses: peter-evans/create-or-update-comment@v1
        with:
          issue-number: ${{ github.event.pull_request.number }}
          body: |
            Hello @${{ github.event.pull_request.user.login }},

            We are doing regrssion tests for
            **Branch** ${{ github.event.pull_request.head.ref }}
            **Commit** ${{ github.event.merge_commit_sha }}
            ${{ github.event.pull_request.head.sha }}

      - name: Run Regression Tests
        run: |
          echo "hello world"
          echo "${{ steps.create_comment.outputs.comment-id }}"

      - name: Update Comment
        id: update_comment
<<<<<<< HEAD
        if: >
          github.event_name == 'pull_request'
          && steps.create_comment.oututs.comment-id != ''
=======
        if: steps.create_comment.oututs.comment-id != ''
>>>>>>> 37a99ba5
        uses: peter-evans/create-or-update-comment@v1
        with:
          comment-id: ${{ steps.create_comment.output.comment-id }}
          body: |
            success?
            ...maybe

      - name: Tet
        id: me
        if: steps.create_comment.oututs.comment-id != ''
        run: |
          echo "success?"<|MERGE_RESOLUTION|>--- conflicted
+++ resolved
@@ -52,13 +52,9 @@
 
       - name: Update Comment
         id: update_comment
-<<<<<<< HEAD
         if: >
           github.event_name == 'pull_request'
           && steps.create_comment.oututs.comment-id != ''
-=======
-        if: steps.create_comment.oututs.comment-id != ''
->>>>>>> 37a99ba5
         uses: peter-evans/create-or-update-comment@v1
         with:
           comment-id: ${{ steps.create_comment.output.comment-id }}
