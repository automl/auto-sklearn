# -*- encoding: utf-8 -*-
import os
import sys
from setuptools import setup, find_packages
from setuptools.extension import Extension
from setuptools.command.build_ext import build_ext


# Check if Auto-sklearn *could* run on the given system
if os.name != 'posix':
    raise ValueError(
        'Detected unsupported operating system: %s. Please check '
        'the compability information of auto-sklearn: http://automl.github.io'
        '/auto-sklearn/stable/installation.html#windows-osx-compability' %
        sys.platform
    )

if sys.version_info < (3, 5):
    raise ValueError(
        'Unsupported Python version %d.%d.%d found. Auto-sklearn requires Python '
        '3.5 or higher.' % (sys.version_info.major, sys.version_info.minor, sys.version_info.micro)
    )


class BuildExt(build_ext):
    """ build_ext command for use when numpy headers are needed.
    SEE tutorial: https://stackoverflow.com/questions/2379898
    SEE fix: https://stackoverflow.com/questions/19919905
    """

    def finalize_options(self):
        build_ext.finalize_options(self)
        # Prevent numpy from thinking it is still in its setup process:
        # __builtins__.__NUMPY_SETUP__ = False
        import numpy
        self.include_dirs.append(numpy.get_include())

<<<<<<< HEAD

extensions = [
    Extension('autosklearn.data.competition_c_functions',
              sources=['autosklearn/data/competition_c_functions.pyx'],
              language='c')
=======
requirements = [
    "setuptools",
    "nose",
    "Cython",
    # Numpy version of higher than 1.14.5 causes libgcc_s.so.1 error.
    "numpy>=1.9.0,<=1.14.5",
    "scipy>=0.14.1",
    "scikit-learn>=0.19",
    "lockfile",
    "joblib",
    "psutil",
    "pyyaml",
    "liac-arff",
    "pandas",
    "ConfigSpace>=0.4.0,<0.5",
    "pynisher>=0.4.2",
    "pyrfr>=0.6.1,<0.8",
    "smac>=0.8,<0.9",
    "xgboost>=0.80",
>>>>>>> 8f8b4b09
]


HERE = os.path.abspath(os.path.dirname(__file__))
setup_reqs = ['Cython', 'numpy']
with open(os.path.join(HERE, 'requirements.txt')) as fp:
    install_reqs = [r.rstrip() for r in fp.readlines()
                    if not r.startswith('#') and not r.startswith('git+')]

with open("autosklearn/__version__.py") as fh:
    version = fh.readlines()[-1].split()[-1].strip("\"'")

setup(
    name='auto-sklearn',
    author='Matthias Feurer',
    author_email='feurerm@informatik.uni-freiburg.de',
    description='Automated machine learning.',
    version=version,
    cmdclass={'build_ext': BuildExt},
    ext_modules=extensions,
    packages=find_packages(exclude=['test', 'scripts', 'examples']),
    setup_requires=setup_reqs,
    install_requires=install_reqs,
    test_suite='nose.collector',
    include_package_data=True,
    license='BSD',
    platforms=['Linux'],
    classifiers=[
        "Environment :: Console",
        "Intended Audience :: Developers",
        "Intended Audience :: Education",
        "Intended Audience :: Science/Research",
        "Intended Audience :: Information Technology",
        "License :: OSI Approved :: BSD License",
        "Natural Language :: English",
        "Operating System :: OS Independent",
        "Topic :: Scientific/Engineering :: Artificial Intelligence",
        "Topic :: Scientific/Engineering :: Information Analysis",
        'Programming Language :: Python :: 3.5',
        'Programming Language :: Python :: 3.6',
        'Programming Language :: Python :: 3.7',
    ],
    python_requires='>=3.5.*',
    url='https://automl.github.io/auto-sklearn',
)<|MERGE_RESOLUTION|>--- conflicted
+++ resolved
@@ -35,13 +35,14 @@
         import numpy
         self.include_dirs.append(numpy.get_include())
 
-<<<<<<< HEAD
 
 extensions = [
     Extension('autosklearn.data.competition_c_functions',
               sources=['autosklearn/data/competition_c_functions.pyx'],
               language='c')
-=======
+]
+
+
 requirements = [
     "setuptools",
     "nose",
@@ -61,7 +62,6 @@
     "pyrfr>=0.6.1,<0.8",
     "smac>=0.8,<0.9",
     "xgboost>=0.80",
->>>>>>> 8f8b4b09
 ]
 
 
