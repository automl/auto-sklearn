--- conflicted
+++ resolved
@@ -35,13 +35,8 @@
     "nose",
     "six",
     "Cython",
-<<<<<<< HEAD
     # Numpy version of higher than 1.14.5 causes libgcc_s.so.1 error.
-    "numpy==1.14.5",
-=======
-    # Debugging. numpy 1.14.5 seems to work. Try with 1.14.6 and see if error occurs.
-    "numpy==1.14.6",
->>>>>>> 34d0a7cd
+    "numpy==1.14.5",,
     "scipy>=0.14.1",
     "scikit-learn>=0.19,<0.20",
     "lockfile",
