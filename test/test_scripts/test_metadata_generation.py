import json
import os
import random
import shutil
import socket
import subprocess

import arff
import numpy as np

from autosklearn.metrics import CLASSIFICATION_METRICS, REGRESSION_METRICS

import unittest


class TestMetadataGeneration(unittest.TestCase):
    def setUp(self):
        self.working_directory = "/tmp/autosklearn-unittest-tmp-dir-%s-%d-%d" % (
            socket.gethostname(),
            os.getpid(),
            random.randint(0, 1000000),
        )

    def print_files(self):
        print("Existing files:")
        for dirpath, dirnames, filenames in os.walk(self.working_directory):
            print(dirpath, dirnames, filenames)

    def test_metadata_generation(self):

        regression_task_id = 360029
        regression_dataset_name = "SWD".lower()
        classification_task_id = 245
        classification_dataset_name = "breast-w".lower()

        current_directory = __file__
        scripts_directory = os.path.abspath(
            os.path.join(current_directory, "..", "..", "..", "scripts")
        )

        # 1. create working directory
        try:
            os.makedirs(self.working_directory)
        except Exception as e:
            print(e)

        # 2. should be done by the person running the unit tests!

        # 3. create configuration commands
        script_filename = os.path.join(scripts_directory, "01_create_commands.py")
        cmd = "python3 %s --working-directory %s --test" % (
            script_filename,
            self.working_directory,
        )
<<<<<<< HEAD
        rval = subprocess.run(
            cmd,
            shell=True,
            stdout=subprocess.PIPE,
            stderr=subprocess.PIPE,
            timeout=30,
        )
        self.assertEqual(rval.returncode, 0, msg=f"{cmd}\n{str(rval)}")
=======
        return_value = subprocess.run(
            cmd, shell=True, stdout=subprocess.PIPE, stderr=subprocess.PIPE
        )
        self.assertEqual(return_value.returncode, 0, msg=str(return_value))
>>>>>>> 4d8401f9

        # 4. run one of the commands to get some data
        commands_output_file = os.path.join(
            self.working_directory, "metadata_commands.txt"
        )
        self.assertTrue(os.path.exists(commands_output_file))

        with open(commands_output_file) as fh:
            cmds = fh.read().split("\n")
            # 6 regression, 7 classification (roc_auc + task 258 is illegal),
            # 1 empty line
            self.assertEqual(len(cmds), 18, msg="\n".join(cmds))

        for task_id, dataset_name, task_type, metric in (
            (
                classification_task_id,
                classification_dataset_name,
                "classification",
                "balanced_accuracy",
            ),
            (regression_task_id, regression_dataset_name, "regression", "r2"),
        ):
            cmd = None
            with open(commands_output_file) as fh:
                while True:
                    cmd = fh.readline()
                    if "task-id %d" % task_id in cmd and metric in cmd:
                        break
            if cmd is None:
                self.fail(
                    "Did not find a command for task_id %s and metric %s in %s"
                    % (task_id, metric, cmds)
                )

            self.assertIn("time-limit 86400", cmd)
            self.assertIn("per-run-time-limit 1800", cmd)
            cmd = cmd.replace("time-limit 86400", "time-limit 60").replace(
                "per-run-time-limit 1800", "per-run-time-limit 5"
            )
            # This tells the script to use the same memory limit for testing as
            # for training. In production, it would use twice as much!
            cmd = cmd.replace("-s 1", "-s 1 --unittest")
            print("COMMAND: %s" % cmd)
<<<<<<< HEAD
            rval = subprocess.run(
                cmd,
                shell=True,
                stdout=subprocess.PIPE,
                stderr=subprocess.PIPE,
                timeout=30,
=======
            return_value = subprocess.run(
                cmd, shell=True, stdout=subprocess.PIPE, stderr=subprocess.PIPE
>>>>>>> 4d8401f9
            )
            print("STDOUT: %s" % repr(return_value.stdout), flush=True)
            print("STDERR: %s" % repr(return_value.stderr), flush=True)

            self.print_files()

            expected_output_directory = os.path.join(
                self.working_directory,
                "configuration",
                task_type,
                str(task_id),
                metric,
                "auto-sklearn-output",
            )
            self.assertTrue(
                os.path.exists(expected_output_directory), msg=expected_output_directory
            )
            smac_log = os.path.join(
                expected_output_directory, "AutoML(1):%s.log" % dataset_name
            )
            with open(smac_log) as fh:
                smac_output = fh.read()
            self.assertEqual(
<<<<<<< HEAD
                rval.returncode, 0, msg=f"{cmd}\n{str(rval)}" + "\n" + smac_output
=======
                return_value.returncode, 0, msg=str(return_value) + "\n" + smac_output
>>>>>>> 4d8401f9
            )
            expected_validation_output = os.path.join(
                expected_output_directory, "..", "validation_trajectory_1.json"
            )
            self.assertTrue(os.path.exists(expected_validation_output))
            trajectory = os.path.join(
                expected_output_directory, "smac3-output", "run_1", "trajectory.json"
            )

            with open(expected_validation_output) as fh_validation:
                with open(trajectory) as fh_trajectory:
                    traj = json.load(fh_trajectory)
                    valid_traj = json.load(fh_validation)
                    print("Validation trajectory:")
                    print(valid_traj)
                    self.assertGreater(len(traj), 2, msg=str(valid_traj))
                    self.assertEqual(len(traj), len(valid_traj), msg=str(valid_traj))
                    for entry in valid_traj:
                        if task_type == "classification":
                            for metric in CLASSIFICATION_METRICS:
                                # This is a multilabel metric
                                if metric in (
                                    "precision_samples",
                                    "recall_samples",
                                    "f1_samples",
                                ):
                                    continue
                                self.assertIn(metric, entry[-1])
                                self.assertIsInstance(entry[-1][metric], float)
                                self.assertTrue(
                                    np.isfinite(entry[-1][metric]),
                                    (metric, str(entry[-1][metric])),
                                )
                        else:
                            for metric in REGRESSION_METRICS:
                                self.assertIn(metric, entry[-1])
                                self.assertIsInstance(entry[-1][metric], float)
                                self.assertTrue(
                                    np.isfinite(entry[-1][metric]),
                                    (metric, str(entry[-1][metric])),
                                )

        # 5. Get the test performance of these configurations
        script_filename = os.path.join(scripts_directory, "02_retrieve_metadata.py")
        cmd = "python3 %s --working-directory %s " % (
            script_filename,
            self.working_directory,
        )
        print("COMMAND: %s" % cmd)
<<<<<<< HEAD
        rval = subprocess.run(
            cmd,
            shell=True,
            stdout=subprocess.PIPE,
            stderr=subprocess.PIPE,
            timeout=30,
        )
        print("STDOUT: %s" % repr(rval.stdout), flush=True)
        print("STDERR: %s" % repr(rval.stderr), flush=True)
        self.assertEqual(rval.returncode, 0, msg=f"{cmd}\n{str(rval)}")
=======
        return_value = subprocess.run(
            cmd, shell=True, stdout=subprocess.PIPE, stderr=subprocess.PIPE
        )
        print("STDOUT: %s" % repr(return_value.stdout), flush=True)
        print("STDERR: %s" % repr(return_value.stderr), flush=True)
        self.assertEqual(return_value.returncode, 0, msg=str(return_value))
>>>>>>> 4d8401f9

        for file in [
            "algorithm_runs.arff",
            "configurations.csv",
            "description.results.txt",
        ]:
            for metric in ["accuracy", "balanced_accuracy", "log_loss", "roc_auc"]:
                path = os.path.join(
                    self.working_directory,
                    "configuration_results",
                    "%s_binary.classification_dense" % metric,
                    file,
                )
                self.assertTrue(os.path.exists(path), msg=path)

        for file in [
            "algorithm_runs.arff",
            "configurations.csv",
            "description.results.txt",
        ]:
            for metric in ["r2", "mean_squared_error"]:
                path = os.path.join(
                    self.working_directory,
                    "configuration_results",
                    "%s_regression_dense" % metric,
                    file,
                )
                self.assertTrue(os.path.exists(path), msg=path)

        # 6. Calculate metafeatures
        script_filename = os.path.join(
            scripts_directory, "03_calculate_metafeatures.py"
        )
        cmd = "python3 %s --working-directory %s --test-mode " % (
            script_filename,
            self.working_directory,
        )
<<<<<<< HEAD
        rval = subprocess.run(
            cmd,
            shell=True,
            stdout=subprocess.PIPE,
            stderr=subprocess.PIPE,
            timeout=30,
        )
        self.assertEqual(rval.returncode, 0, msg=f"{cmd}\n{str(rval)}")
=======
        return_value = subprocess.run(
            cmd, shell=True, stdout=subprocess.PIPE, stderr=subprocess.PIPE
        )
        self.assertEqual(return_value.returncode, 0, msg=str(return_value))
>>>>>>> 4d8401f9
        for task_type in ("classification", "regression"):
            for file in [
                "calculation_times.csv",
                "description.features.txt",
                "feature_costs.arff",
                "feature_runstatus.arff",
                "feature_values.arff",
            ]:
                self.assertTrue(
                    os.path.exists(
                        os.path.join(
                            self.working_directory, "metafeatures", task_type, file
                        )
                    )
                )

        with open(
            os.path.join(
                self.working_directory,
                "metafeatures",
                "regression",
                "feature_values.arff",
            )
        ) as fh:
            metafeatures_arff = fh.read().split("\n")
            contains_regression_id = False
            for line in metafeatures_arff:
                if line.startswith("fri_c4_500_25,"):
                    contains_regression_id = True
            self.assertTrue(contains_regression_id, msg=metafeatures_arff)

        with open(
            os.path.join(
                self.working_directory,
                "metafeatures",
                "classification",
                "feature_values.arff",
            )
        ) as fh:
            metafeatures_arff = fh.read().split("\n")
            contains_classification_id = False
            for line in metafeatures_arff:
                if line.startswith("anneal,"):
                    contains_classification_id = True
            self.assertTrue(contains_classification_id, msg=metafeatures_arff)

        # 7. Create aslib files
        script_filename = os.path.join(scripts_directory, "04_create_aslib_files.py")
        cmd = "python3 %s --working-directory %s " % (
            script_filename,
            self.working_directory,
        )
<<<<<<< HEAD
        rval = subprocess.run(
            cmd,
            shell=True,
            stdout=subprocess.PIPE,
            stderr=subprocess.PIPE,
            timeout=30,
        )
        self.assertEqual(rval.returncode, 0, msg=f"{cmd}\n{str(rval)}")
=======
        return_value = subprocess.run(
            cmd, shell=True, stdout=subprocess.PIPE, stderr=subprocess.PIPE
        )
        self.assertEqual(return_value.returncode, 0, msg=str(return_value))
>>>>>>> 4d8401f9

        for metric_, combination in (
            (metric, "%s_binary.classification_dense" % metric),
            (metric, "%s_regression_dense" % metric),
        ):

            if task_type not in combination:
                continue

            for file in [
                "algorithm_runs.arff",
                "configurations.csv",
                "description.txt",
                "feature_costs.arff",
                "feature_runstatus.arff",
                "feature_values.arff",
                "readme.txt",
            ]:
                expected_path = os.path.join(
                    self.working_directory,
                    "metadata",
                    combination,
                    file,
                )
                self.assertTrue(os.path.exists(expected_path), msg=expected_path)

            with open(
                os.path.join(
                    self.working_directory,
                    "metadata",
                    combination,
                    "algorithm_runs.arff",
                )
            ) as fh:
                algorithm_runs = arff.load(fh)
                self.assertEqual(
                    algorithm_runs["attributes"],
                    [
                        ("instance_id", "STRING"),
                        ("repetition", "NUMERIC"),
                        ("algorithm", "STRING"),
                        (metric_, "NUMERIC"),
                        (
                            "runstatus",
                            [
                                "ok",
                                "timeout",
                                "memout",
                                "not_applicable",
                                "crash",
                                "other",
                            ],
                        ),
                    ],
                )
                self.assertEqual(len(algorithm_runs["data"]), 1)
                self.assertEqual(len(algorithm_runs["data"][0]), 5)
                self.assertLess(algorithm_runs["data"][0][3], 0.9)
                self.assertEqual(algorithm_runs["data"][0][4], "ok")

    def tearDown(self):
        for i in range(5):
            try:
                shutil.rmtree(self.working_directory)
            except Exception:
                pass<|MERGE_RESOLUTION|>--- conflicted
+++ resolved
@@ -52,21 +52,15 @@
             script_filename,
             self.working_directory,
         )
-<<<<<<< HEAD
-        rval = subprocess.run(
+
+        return_value = subprocess.run(
             cmd,
             shell=True,
             stdout=subprocess.PIPE,
             stderr=subprocess.PIPE,
             timeout=30,
         )
-        self.assertEqual(rval.returncode, 0, msg=f"{cmd}\n{str(rval)}")
-=======
-        return_value = subprocess.run(
-            cmd, shell=True, stdout=subprocess.PIPE, stderr=subprocess.PIPE
-        )
-        self.assertEqual(return_value.returncode, 0, msg=str(return_value))
->>>>>>> 4d8401f9
+        self.assertEqual(return_value.returncode, 0, msg=f"{cmd}\n{str(return_value)}")
 
         # 4. run one of the commands to get some data
         commands_output_file = os.path.join(
@@ -110,17 +104,13 @@
             # for training. In production, it would use twice as much!
             cmd = cmd.replace("-s 1", "-s 1 --unittest")
             print("COMMAND: %s" % cmd)
-<<<<<<< HEAD
-            rval = subprocess.run(
+            
+            return_value = subprocess.run(
                 cmd,
                 shell=True,
                 stdout=subprocess.PIPE,
                 stderr=subprocess.PIPE,
                 timeout=30,
-=======
-            return_value = subprocess.run(
-                cmd, shell=True, stdout=subprocess.PIPE, stderr=subprocess.PIPE
->>>>>>> 4d8401f9
             )
             print("STDOUT: %s" % repr(return_value.stdout), flush=True)
             print("STDERR: %s" % repr(return_value.stderr), flush=True)
@@ -144,11 +134,7 @@
             with open(smac_log) as fh:
                 smac_output = fh.read()
             self.assertEqual(
-<<<<<<< HEAD
-                rval.returncode, 0, msg=f"{cmd}\n{str(rval)}" + "\n" + smac_output
-=======
-                return_value.returncode, 0, msg=str(return_value) + "\n" + smac_output
->>>>>>> 4d8401f9
+                return_value.returncode, 0, msg=f"{cmd}\n{str(return_value)}" + "\n" + smac_output
             )
             expected_validation_output = os.path.join(
                 expected_output_directory, "..", "validation_trajectory_1.json"
@@ -198,25 +184,17 @@
             self.working_directory,
         )
         print("COMMAND: %s" % cmd)
-<<<<<<< HEAD
-        rval = subprocess.run(
+        
+        return_value = subprocess.run(
             cmd,
             shell=True,
             stdout=subprocess.PIPE,
             stderr=subprocess.PIPE,
             timeout=30,
         )
-        print("STDOUT: %s" % repr(rval.stdout), flush=True)
-        print("STDERR: %s" % repr(rval.stderr), flush=True)
-        self.assertEqual(rval.returncode, 0, msg=f"{cmd}\n{str(rval)}")
-=======
-        return_value = subprocess.run(
-            cmd, shell=True, stdout=subprocess.PIPE, stderr=subprocess.PIPE
-        )
         print("STDOUT: %s" % repr(return_value.stdout), flush=True)
         print("STDERR: %s" % repr(return_value.stderr), flush=True)
-        self.assertEqual(return_value.returncode, 0, msg=str(return_value))
->>>>>>> 4d8401f9
+        self.assertEqual(return_value.returncode, 0, msg=f"{cmd}\n{str(return_value)}")
 
         for file in [
             "algorithm_runs.arff",
@@ -254,21 +232,14 @@
             script_filename,
             self.working_directory,
         )
-<<<<<<< HEAD
-        rval = subprocess.run(
+        return_value = subprocess.run(
             cmd,
             shell=True,
             stdout=subprocess.PIPE,
             stderr=subprocess.PIPE,
             timeout=30,
         )
-        self.assertEqual(rval.returncode, 0, msg=f"{cmd}\n{str(rval)}")
-=======
-        return_value = subprocess.run(
-            cmd, shell=True, stdout=subprocess.PIPE, stderr=subprocess.PIPE
-        )
-        self.assertEqual(return_value.returncode, 0, msg=str(return_value))
->>>>>>> 4d8401f9
+        self.assertEqual(return_value.returncode, 0, msg=f"{cmd}\n{str(return_value)}")
         for task_type in ("classification", "regression"):
             for file in [
                 "calculation_times.csv",
@@ -321,21 +292,15 @@
             script_filename,
             self.working_directory,
         )
-<<<<<<< HEAD
-        rval = subprocess.run(
+
+        return_value = subprocess.run(
             cmd,
             shell=True,
             stdout=subprocess.PIPE,
             stderr=subprocess.PIPE,
             timeout=30,
         )
-        self.assertEqual(rval.returncode, 0, msg=f"{cmd}\n{str(rval)}")
-=======
-        return_value = subprocess.run(
-            cmd, shell=True, stdout=subprocess.PIPE, stderr=subprocess.PIPE
-        )
-        self.assertEqual(return_value.returncode, 0, msg=str(return_value))
->>>>>>> 4d8401f9
+        self.assertEqual(return_value.returncode, 0, msg=f"{cmd}\n{str(return_value)}")
 
         for metric_, combination in (
             (metric, "%s_binary.classification_dense" % metric),
