--- conflicted
+++ resolved
@@ -733,7 +733,6 @@
         assert mock.warning.call_count == 0
 
 
-<<<<<<< HEAD
 @pytest.mark.parametrize("task, y", [
     (BINARY_CLASSIFICATION, np.asarray(
         9999 * [0] + 1 * [1]
@@ -768,7 +767,7 @@
         "Ensure sampling took place"
     assert all(label in y_sampled for label in unique_labels), \
         "All unique labels present in the return sampled set"
-=======
+
 def data_test_model_predict_outsputs_correct_shapes():
     datasets = sklearn.datasets
     binary = datasets.make_classification(n_samples=5, n_classes=2)
@@ -904,5 +903,4 @@
     with warnings.catch_warnings(record=True) as w:
         _model_predict(model, X, task, logger=None)
 
-        assert len(w) == 1, "One warning sould have been emmited"
->>>>>>> c45ed007
+        assert len(w) == 1, "One warning sould have been emmited"