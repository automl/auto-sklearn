--- conflicted
+++ resolved
@@ -18,23 +18,15 @@
 from smac.scenario.scenario import Scenario
 from smac.facade.roar_facade import ROAR
 
-<<<<<<< HEAD
-from autosklearn.automl import AutoML, AutoMLClassifier, AutoMLRegressor
+from autosklearn.automl import AutoML, AutoMLClassifier, AutoMLRegressor, _model_predict
 from autosklearn.data.validation import InputValidator
 import autosklearn.automl
 from autosklearn.data.xy_data_manager import XYDataManager
 from autosklearn.metrics import (
     accuracy, log_loss, balanced_accuracy, default_metric_for_task
 )
-=======
-from autosklearn.automl import AutoML, _model_predict
-from autosklearn.data.validation import InputValidator
-import autosklearn.automl
-from autosklearn.data.xy_data_manager import XYDataManager
-from autosklearn.metrics import accuracy, log_loss, balanced_accuracy
 from autosklearn.evaluation.abstract_evaluator import MyDummyClassifier, MyDummyRegressor
 from autosklearn.util.logging_ import PickableLoggerAdapter
->>>>>>> c45ed007
 import autosklearn.pipeline.util as putil
 from autosklearn.constants import (
     MULTICLASS_CLASSIFICATION,
@@ -743,8 +735,7 @@
     else:
         assert mock.warning.call_count == 0
 
-
-<<<<<<< HEAD
+        
 def data_input_and_target_types():
     n_rows = 100
 
@@ -855,7 +846,8 @@
     automl.fit(X, y, only_return_configuration_space=True)
     assert automl._task == task
     assert automl._metric.name == default_metric_for_task[task].name
-=======
+
+    
 def data_test_model_predict_outsputs_correct_shapes():
     datasets = sklearn.datasets
     binary = datasets.make_classification(n_samples=5, n_classes=2)
@@ -991,5 +983,4 @@
     with warnings.catch_warnings(record=True) as w:
         _model_predict(model, X, task, logger=None)
 
-        assert len(w) == 1, "One warning sould have been emmited"
->>>>>>> c45ed007
+        assert len(w) == 1, "One warning sould have been emmited"