--- conflicted
+++ resolved
@@ -252,15 +252,9 @@
     Y_test = data[1][200:]
 
     automl = autosklearn.automl.AutoML(
-<<<<<<< HEAD
         20, 5,
-        include_estimators=['sgd'],
-        include_preprocessors=['no_preprocessing'],
-=======
-        backend, 20, 5,
         include={'classifier': ['sgd'],
                  'feature_preprocessor': ['no_preprocessing']},
->>>>>>> d761cb30
         metric=accuracy,
         dask_client=dask_client,
     )
