--- conflicted
+++ resolved
@@ -1,13 +1,10 @@
 import numpy as np
 import pandas as pd
 import pytest
-<<<<<<< HEAD
-=======
 from pandas.api.types import is_numeric_dtype, is_bool_dtype
 
 from scipy import sparse
 
->>>>>>> 322cdf3a
 import sklearn.datasets
 import sklearn.model_selection
 from pandas.api.types import is_numeric_dtype
@@ -110,32 +107,6 @@
 @pytest.mark.parametrize(
     "input_data_targettest",
     (
-<<<<<<< HEAD
-        "series_binary",
-        "series_multiclass",
-        "series_continuous",
-        "pandas_binary",
-        "pandas_multiclass",
-        "pandas_multilabel",
-        "pandas_continuous",
-        "pandas_continuous-multioutput",
-        "numpy_binary",
-        "numpy_multiclass",
-        "numpy_multilabel",
-        "numpy_continuous",
-        "numpy_continuous-multioutput",
-        "list_binary",
-        "list_multiclass",
-        "list_multilabel",
-        "list_continuous",
-        "list_continuous-multioutput",
-        "sparse_bsr_nonan",
-        "sparse_coo_nonan",
-        "sparse_csc_nonan",
-        "sparse_csr_nonan",
-        "sparse_lil_nonan",
-        "openml_204",
-=======
         'series_binary',
         'series_multiclass',
         'series_continuous',
@@ -155,7 +126,6 @@
         'list_continuous',
         'list_continuous-multioutput',
         'openml_204',
->>>>>>> 322cdf3a
     ),
     indirect=True,
 )
@@ -164,70 +134,25 @@
 
     validator = TargetValidator(is_classification=False)
     validator.fit(input_data_targettest)
-<<<<<<< HEAD
-    transformed_y = validator.transform(input_data_targettest)
-    if sparse.issparse(input_data_targettest):
-        assert sparse.issparse(transformed_y)
-    else:
-        assert isinstance(transformed_y, np.ndarray)
-    epected_shape = np.shape(input_data_targettest)
-    if len(epected_shape) > 1 and epected_shape[1] == 1:
-        # The target should have (N,) dimensionality instead of (N, 1)
-        epected_shape = (epected_shape[0],)
-    assert epected_shape == np.shape(transformed_y)
-    assert np.issubdtype(transformed_y.dtype, np.number)
-=======
 
     y_encoded: np.ndarray = validator.transform(y)
 
     # Assert the validator was fitted
->>>>>>> 322cdf3a
     assert validator._is_fitted
 
     # Assert no encoder if is_classification = False
     assert validator.encoder is None
 
-<<<<<<< HEAD
-    if hasattr(input_data_targettest, "iloc"):
-        np.testing.assert_array_equal(
-            np.ravel(input_data_targettest.to_numpy()), np.ravel(transformed_y)
-        )
-    elif sparse.issparse(input_data_targettest):
-        np.testing.assert_array_equal(
-            np.ravel(input_data_targettest.todense()), np.ravel(transformed_y.todense())
-        )
-    else:
-        np.testing.assert_array_equal(
-            np.ravel(np.array(input_data_targettest)), np.ravel(transformed_y)
-        )
-=======
     # Assert it returns y_inverse, y_encoded as ndarray
     assert isinstance(y_encoded, np.ndarray)
 
     # Assert the return value is equal to the one passed in
     np.testing.assert_array_equal(y_encoded, y)
->>>>>>> 322cdf3a
-
-
-@pytest.mark.parametrize(
-    "input_data_targettest",
-    (
-<<<<<<< HEAD
-        "series_binary",
-        "series_multiclass",
-        "pandas_binary",
-        "pandas_multiclass",
-        "numpy_binary",
-        "numpy_multiclass",
-        "list_binary",
-        "list_multiclass",
-        "sparse_bsr_nonan",
-        "sparse_coo_nonan",
-        "sparse_csc_nonan",
-        "sparse_csr_nonan",
-        "sparse_lil_nonan",
-        "openml_2",
-=======
+
+
+@pytest.mark.parametrize(
+    "input_data_targettest",
+    (
         'series_binary',
         'series_multiclass',
         'pandas_binary',
@@ -237,7 +162,6 @@
         'list_binary',
         'list_multiclass',
         'openml_2',
->>>>>>> 322cdf3a
     ),
     indirect=True,
 )
@@ -245,27 +169,12 @@
     y = input_data_targettest  # Just to remove visual clutter
 
     validator = TargetValidator(is_classification=True)
-<<<<<<< HEAD
-    validator.fit(input_data_targettest)
-    transformed_y = validator.transform(input_data_targettest)
-    if sparse.issparse(input_data_targettest):
-        assert sparse.issparse(transformed_y)
-    else:
-        assert isinstance(transformed_y, np.ndarray)
-    epected_shape = np.shape(input_data_targettest)
-    if len(epected_shape) > 1 and epected_shape[1] == 1:
-        # The target should have (N,) dimensionality instead of (N, 1)
-        epected_shape = (epected_shape[0],)
-    assert epected_shape == np.shape(transformed_y)
-    assert np.issubdtype(transformed_y.dtype, np.number)
-=======
     validator.fit(y)
 
     y_encoded: np.ndarray = validator.transform(y)
     y_inverse: np.ndarray = validator.inverse_transform(y_encoded)
 
     # Assert the validator was fitted
->>>>>>> 322cdf3a
     assert validator._is_fitted
 
     # Assert it returns y_inverse, y_encoded as ndarray
@@ -288,40 +197,6 @@
         elif isinstance(arr, pd.DataFrame):
             return arr.dtypes[0]
         else:
-<<<<<<< HEAD
-            for col in range(transformed_y.shape[1]):
-                assert np.min(transformed_y[:, col]) == 0
-                assert (
-                    np.max(transformed_y[:, col])
-                    == len(np.unique(transformed_y[:, col])) - 1
-                )
-
-        # Make sure we can perform inverse transform
-        y_inverse = validator.inverse_transform(transformed_y)
-        if hasattr(input_data_targettest, "dtype"):
-            # In case of numeric, we need to make sure dtype is preserved
-            if is_numeric_dtype(input_data_targettest.dtype):
-                assert y_inverse.dtype == input_data_targettest.dtype
-            # Then make sure every value is properly inverse-transformed
-            np.testing.assert_array_equal(
-                np.array(y_inverse), np.array(input_data_targettest)
-            )
-        elif hasattr(input_data_targettest, "dtypes"):
-            if is_numeric_dtype(input_data_targettest.dtypes[0]):
-                assert y_inverse.dtype == input_data_targettest.dtypes[0]
-            # Then make sure every value is properly inverse-transformed
-            np.testing.assert_array_equal(
-                np.array(y_inverse),
-                # pandas is always (N, 1) but targets are ravel()
-                input_data_targettest.to_numpy().reshape(-1),
-            )
-    else:
-        # Sparse is not encoded, mainly because the sparse data is expected
-        # to be numpy of numerical type -- which currently does not require encoding
-        np.testing.assert_array_equal(
-            np.ravel(input_data_targettest.todense()), np.ravel(transformed_y.todense())
-        )
-=======
             return arr.dtype
 
     if is_numeric_dtype(dtype(y)):
@@ -369,7 +244,6 @@
                 max_label = len(np.unique(y_encoded[:, col])) - 1
                 assert np.min(column) == 0
                 assert np.max(column) == max_label
->>>>>>> 322cdf3a
 
 
 @pytest.mark.parametrize(
@@ -562,19 +436,9 @@
         ValueError, match=r"arget values cannot contain missing/NaN values"
     ):
         validator.fit(sparse.csr_matrix(np.array([1, 2, np.nan])))
-<<<<<<< HEAD
-    with pytest.raises(
-        ValueError, match=r"Cannot call transform on a validator that is not fit"
-    ):
-        validator.transform(np.array([1, 2, 3]))
-    with pytest.raises(
-        ValueError, match=r"Cannot call inverse_transform on a validator that is"
-    ):
-=======
     with pytest.raises(ValueError, match=r"TargetValidator must have fit\(\) called first"):
         validator.transform(np.array([1, 2, 3]))
     with pytest.raises(ValueError, match=r"TargetValidator must have fit\(\) called first"):
->>>>>>> 322cdf3a
         validator.inverse_transform(np.array([1, 2, 3]))
     with pytest.raises(
         ValueError, match=r"Multi-dimensional classification is not yet supported"
