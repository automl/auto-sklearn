import os
import logging
import shutil
import sys
import time
import unittest
import unittest.mock

import numpy as np
import pynisher
from smac.runhistory.runhistory import RunInfo
from smac.stats.stats import Stats
from smac.tae import StatusType
from smac.utils.constants import MAXINT

from autosklearn.evaluation import ExecuteTaFuncWithQueue, get_cost_of_crash
from autosklearn.metrics import accuracy, log_loss

this_directory = os.path.dirname(__file__)
sys.path.append(this_directory)
from evaluation_util import get_multiclass_classification_datamanager  # noqa E402


def safe_eval_success_mock(*args, **kwargs):
    queue = kwargs['queue']
    queue.put({'status': StatusType.SUCCESS,
               'loss': 0.5,
               'additional_run_info': ''})


class BackendMock(object):
    def load_datamanager(self):
        return get_multiclass_classification_datamanager()


class EvaluationTest(unittest.TestCase):
    def setUp(self):
        self.datamanager = get_multiclass_classification_datamanager()
        self.tmp = os.path.join(os.getcwd(), '.test_evaluation')
        self.logger = logging.getLogger()
        scenario_mock = unittest.mock.Mock()
        scenario_mock.wallclock_limit = 10
        scenario_mock.algo_runs_timelimit = 1000
        scenario_mock.ta_run_limit = 100
        self.scenario = scenario_mock
        stats = Stats(scenario_mock)
        stats.start_timing()
        self.stats = stats

        try:
            shutil.rmtree(self.tmp)
        except Exception:
            pass

    def tearDown(self):
        try:
            shutil.rmtree(self.tmp)
        except Exception:
            pass

    ############################################################################
    # pynisher tests
    def test_pynisher_memory_error(self):
        def fill_memory():
            a = np.random.random_sample((10000, 10000)).astype(np.float64)
            return np.sum(a)

        safe_eval = pynisher.enforce_limits(mem_in_mb=1)(fill_memory)
        safe_eval()
        self.assertEqual(safe_eval.exit_status, pynisher.MemorylimitException)

    def test_pynisher_timeout(self):
        def run_over_time():
            time.sleep(2)

        safe_eval = pynisher.enforce_limits(wall_time_in_s=1,
                                            grace_period_in_s=0)(run_over_time)
        safe_eval()
        self.assertEqual(safe_eval.exit_status, pynisher.TimeoutException)

    ############################################################################
    # Test ExecuteTaFuncWithQueue.run_wrapper()
    @unittest.mock.patch('autosklearn.evaluation.train_evaluator.eval_holdout')
    def test_eval_with_limits_holdout(self, pynisher_mock):
        pynisher_mock.side_effect = safe_eval_success_mock
        config = unittest.mock.Mock()
        config.config_id = 198
        ta = ExecuteTaFuncWithQueue(backend=BackendMock(), autosklearn_seed=1,
                                    resampling_strategy='holdout',
                                    logger=self.logger,
                                    stats=self.stats,
                                    memory_limit=3072,
                                    metric=accuracy,
                                    cost_for_crash=get_cost_of_crash(accuracy),
                                    abort_on_first_run_crash=False,
                                    )
        info = ta.run_wrapper(RunInfo(config=config, cutoff=30, instance=None,
                                      instance_specific=None, seed=1, capped=False))
        self.assertEqual(info[0].config.config_id, 198)
        self.assertEqual(info[1].status, StatusType.SUCCESS)
        self.assertEqual(info[1].cost, 0.5)
        self.assertIsInstance(info[1].time, float)

    @unittest.mock.patch('pynisher.enforce_limits')
    def test_zero_or_negative_cutoff(self, pynisher_mock):
        config = unittest.mock.Mock()
        config.config_id = 198
        ta = ExecuteTaFuncWithQueue(backend=BackendMock(), autosklearn_seed=1,
                                    resampling_strategy='holdout',
                                    logger=self.logger,
                                    stats=self.stats,
                                    metric=accuracy,
                                    cost_for_crash=get_cost_of_crash(accuracy),
                                    abort_on_first_run_crash=False,
                                    )
        self.scenario.wallclock_limit = 5
        self.stats.submitted_ta_runs += 1
        run_info, run_value = ta.run_wrapper(RunInfo(config=config, cutoff=9, instance=None,
                                             instance_specific=None, seed=1, capped=False))
        self.assertEqual(run_value.status, StatusType.STOP)

    @unittest.mock.patch('pynisher.enforce_limits')
    def test_cutoff_lower_than_remaining_time(self, pynisher_mock):
        config = unittest.mock.Mock()
        config.config_id = 198
        ta = ExecuteTaFuncWithQueue(backend=BackendMock(), autosklearn_seed=1,
                                    resampling_strategy='holdout',
                                    logger=self.logger,
                                    stats=self.stats,
                                    metric=accuracy,
                                    cost_for_crash=get_cost_of_crash(accuracy),
                                    abort_on_first_run_crash=False,
                                    )
        self.stats.ta_runs = 1
        ta.run_wrapper(RunInfo(config=config, cutoff=30, instance=None, instance_specific=None,
                               seed=1, capped=False))
        self.assertEqual(pynisher_mock.call_args[1]['wall_time_in_s'], 4)
        self.assertIsInstance(pynisher_mock.call_args[1]['wall_time_in_s'], int)

    @unittest.mock.patch('autosklearn.evaluation.train_evaluator.eval_holdout')
    def test_eval_with_limits_holdout_fail_silent(self, pynisher_mock):
        pynisher_mock.return_value = None
        config = unittest.mock.Mock()
        config.config_id = 198
        ta = ExecuteTaFuncWithQueue(backend=BackendMock(), autosklearn_seed=1,
                                    resampling_strategy='holdout',
                                    logger=self.logger,
                                    stats=self.stats,
                                    memory_limit=3072,
                                    metric=accuracy,
                                    cost_for_crash=get_cost_of_crash(accuracy),
                                    abort_on_first_run_crash=False,
                                    )

        # The following should not fail because abort on first config crashed is false
<<<<<<< HEAD
        info = ta.start(config=None, instance=None, cutoff=60)
        self.assertEqual(info[0], StatusType.CRASHED)
        self.assertEqual(info[1], 1.0)
        self.assertIsInstance(info[2], float)
        self.assertEqual(info[3], {'configuration_origin': 'UNKNOWN',
                                   'error': "Result queue is empty",
                                   'exit_status': 0,
                                   'exitcode': 0,
                                   'subprocess_stdout': '',
                                   'subprocess_stderr': ''})

        self.stats.ta_runs += 1
        info = ta.start(config=None, instance=None, cutoff=30)
        self.assertEqual(info[0], StatusType.CRASHED)
        self.assertEqual(info[1], 1.0)
        self.assertIsInstance(info[2], float)
        self.assertEqual(info[3], {'configuration_origin': 'UNKNOWN',
                                   'error': "Result queue is empty",
                                   'exit_status': 0,
                                   'exitcode': 0,
                                   'subprocess_stdout': '',
                                   'subprocess_stderr': ''
                                   })
        self.assertEqual(info[3]['exitcode'], 0)
=======
        info = ta.run_wrapper(RunInfo(config=config, cutoff=60, instance=None,
                                      instance_specific=None, seed=1, capped=False))
        self.assertEqual(info[1].status, StatusType.CRASHED)
        self.assertEqual(info[1].cost, 1.0)
        self.assertIsInstance(info[1].time, float)
        self.assertEqual(len(info[1].additional_info), 2)
        self.assertIn('configuration_origin', info[1].additional_info)
        self.assertEqual(info[1].additional_info['error'], "Result queue is empty")

        self.stats.submitted_ta_runs += 1
        info = ta.run_wrapper(RunInfo(config=config, cutoff=30, instance=None,
                                      instance_specific=None, seed=1, capped=False))
        self.assertEqual(info[1].status, StatusType.CRASHED)
        self.assertEqual(info[1].cost, 1.0)
        self.assertIsInstance(info[1].time, float)
        self.assertEqual(len(info[1].additional_info), 2)
        self.assertIn('configuration_origin', info[1].additional_info)
        self.assertEqual(info[1].additional_info['error'], "Result queue is empty")
>>>>>>> 78685b59

    @unittest.mock.patch('autosklearn.evaluation.train_evaluator.eval_holdout')
    def test_eval_with_limits_holdout_fail_memory_error(self, pynisher_mock):
        pynisher_mock.side_effect = MemoryError
        config = unittest.mock.Mock()
        config.config_id = 198
        ta = ExecuteTaFuncWithQueue(backend=BackendMock(), autosklearn_seed=1,
                                    resampling_strategy='holdout',
                                    logger=self.logger,
                                    stats=self.stats,
                                    memory_limit=3072,
                                    metric=log_loss,
                                    cost_for_crash=get_cost_of_crash(log_loss),
                                    abort_on_first_run_crash=False,
                                    )
        info = ta.run_wrapper(RunInfo(config=config, cutoff=30, instance=None,
                                      instance_specific=None, seed=1, capped=False))
        self.assertEqual(info[1].status, StatusType.MEMOUT)

        # For logloss, worst possible result is MAXINT
        worst_possible_result = MAXINT
<<<<<<< HEAD
        self.assertEqual(info[1], worst_possible_result)
        self.assertIsInstance(info[2], float)
        self.assertNotIn('exitcode', info[3])
=======
        self.assertEqual(info[1].cost, worst_possible_result)
        self.assertIsInstance(info[1].time, float)
>>>>>>> 78685b59

    @unittest.mock.patch('pynisher.enforce_limits')
    def test_eval_with_limits_holdout_fail_timeout(self, pynisher_mock):
        config = unittest.mock.Mock()
        config.config_id = 198

        m1 = unittest.mock.Mock()
        m2 = unittest.mock.Mock()
        m1.return_value = m2
        pynisher_mock.return_value = m1
        m2.exit_status = pynisher.TimeoutException
        m2.wall_clock_time = 30
        ta = ExecuteTaFuncWithQueue(backend=BackendMock(), autosklearn_seed=1,
                                    resampling_strategy='holdout',
                                    logger=self.logger,
                                    stats=self.stats,
                                    memory_limit=3072,
                                    metric=accuracy,
                                    cost_for_crash=get_cost_of_crash(accuracy),
                                    abort_on_first_run_crash=False,
                                    )
<<<<<<< HEAD
        info = ta.start(config=None, instance=None, cutoff=30)
        self.assertEqual(info[0], StatusType.TIMEOUT)
        self.assertEqual(info[1], 1.0)
        self.assertIsInstance(info[2], float)
        self.assertNotIn('exitcode', info[3])
=======
        info = ta.run_wrapper(RunInfo(config=config, cutoff=30, instance=None,
                                      instance_specific=None, seed=1, capped=False))
        self.assertEqual(info[1].status, StatusType.TIMEOUT)
        self.assertEqual(info[1].cost, 1.0)
        self.assertIsInstance(info[1].time, float)
>>>>>>> 78685b59

    @unittest.mock.patch('pynisher.enforce_limits')
    def test_eval_with_limits_holdout_timeout_with_results_in_queue(self, pynisher_mock):
        config = unittest.mock.Mock()
        config.config_id = 198

        def side_effect(**kwargs):
            queue = kwargs['queue']
            queue.put({'status': StatusType.SUCCESS,
                       'loss': 0.5,
                       'additional_run_info': {}})
        m1 = unittest.mock.Mock()
        m2 = unittest.mock.Mock()
        m1.return_value = m2
        pynisher_mock.return_value = m1
        m2.side_effect = side_effect
        m2.exit_status = pynisher.TimeoutException
        m2.wall_clock_time = 30

        # Test for a succesful run
        ta = ExecuteTaFuncWithQueue(backend=BackendMock(), autosklearn_seed=1,
                                    resampling_strategy='holdout',
                                    logger=self.logger,
                                    stats=self.stats,
                                    memory_limit=3072,
                                    metric=accuracy,
                                    cost_for_crash=get_cost_of_crash(accuracy),
                                    abort_on_first_run_crash=False,
                                    )
<<<<<<< HEAD
        info = ta.start(None, instance=None, cutoff=30)
        self.assertEqual(info[0], StatusType.SUCCESS)
        self.assertEqual(info[1], 0.5)
        self.assertIsInstance(info[2], float)
        self.assertNotIn('exitcode', info[3])
=======
        info = ta.run_wrapper(RunInfo(config=config, cutoff=30, instance=None,
                                      instance_specific=None, seed=1, capped=False))
        self.assertEqual(info[1].status, StatusType.SUCCESS)
        self.assertEqual(info[1].cost, 0.5)
        self.assertIsInstance(info[1].time, float)
>>>>>>> 78685b59

        # And a crashed run which is in the queue
        def side_effect(**kwargs):
            queue = kwargs['queue']
            queue.put({'status': StatusType.CRASHED,
                       'loss': 2.0,
                       'additional_run_info': {}})
        m2.side_effect = side_effect
        ta = ExecuteTaFuncWithQueue(backend=BackendMock(), autosklearn_seed=1,
                                    resampling_strategy='holdout',
                                    logger=self.logger,
                                    stats=self.stats,
                                    memory_limit=3072,
                                    metric=accuracy,
                                    cost_for_crash=get_cost_of_crash(accuracy),
                                    abort_on_first_run_crash=False,
                                    )
<<<<<<< HEAD
        info = ta.start(None, instance=None, cutoff=30)
        self.assertEqual(info[0], StatusType.CRASHED)
        self.assertEqual(info[1], 1.0)
        self.assertIsInstance(info[2], float)
        self.assertNotIn('exitcode', info[3])
=======
        info = ta.run_wrapper(RunInfo(config=config, cutoff=30, instance=None,
                                      instance_specific=None, seed=1, capped=False))
        self.assertEqual(info[1].status, StatusType.CRASHED)
        self.assertEqual(info[1].cost, 1.0)
        self.assertIsInstance(info[1].time, float)
>>>>>>> 78685b59

    @unittest.mock.patch('autosklearn.evaluation.train_evaluator.eval_holdout')
    def test_eval_with_limits_holdout_2(self, eval_houldout_mock):
        config = unittest.mock.Mock()
        config.config_id = 198

        def side_effect(*args, **kwargs):
            queue = kwargs['queue']
            queue.put({'status': StatusType.SUCCESS,
                       'loss': 0.5,
                       'additional_run_info': kwargs['instance']})
        eval_houldout_mock.side_effect = side_effect
        ta = ExecuteTaFuncWithQueue(backend=BackendMock(), autosklearn_seed=1,
                                    resampling_strategy='holdout',
                                    logger=self.logger,
                                    stats=self.stats,
                                    memory_limit=3072,
                                    metric=accuracy,
                                    cost_for_crash=get_cost_of_crash(accuracy),
                                    abort_on_first_run_crash=False,
                                    )
        self.scenario.wallclock_limit = 180
        instance = "{'subsample': 30}"
        info = ta.run_wrapper(RunInfo(config=config, cutoff=30, instance=instance,
                                      instance_specific=None, seed=1, capped=False))
        self.assertEqual(info[1].status, StatusType.SUCCESS)
        self.assertEqual(len(info[1].additional_info), 2)
        self.assertIn('configuration_origin', info[1].additional_info)
        self.assertEqual(info[1].additional_info['message'], "{'subsample': 30}")

    @unittest.mock.patch('autosklearn.evaluation.train_evaluator.eval_holdout')
    def test_exception_in_target_function(self, eval_holdout_mock):
        config = unittest.mock.Mock()
        config.config_id = 198

        eval_holdout_mock.side_effect = ValueError
        ta = ExecuteTaFuncWithQueue(backend=BackendMock(), autosklearn_seed=1,
                                    resampling_strategy='holdout',
                                    logger=self.logger,
                                    stats=self.stats,
                                    memory_limit=3072,
                                    metric=accuracy,
                                    cost_for_crash=get_cost_of_crash(accuracy),
                                    abort_on_first_run_crash=False,
                                    )
<<<<<<< HEAD
        self.stats.ta_runs += 1
        info = ta.start(None, instance=None, cutoff=30)
        self.assertEqual(info[0], StatusType.CRASHED)
        self.assertEqual(info[1], 1.0)
        self.assertIsInstance(info[2], float)
        self.assertEqual(info[3]['error'], 'ValueError()')
        self.assertIn('traceback', info[3])
        self.assertNotIn('exitcode', info[3])

    def test_silent_exception_in_target_function(self):
        backend_mock = BackendMock()
        ta = ExecuteTaFuncWithQueue(backend=backend_mock,
                                    autosklearn_seed=1,
                                    resampling_strategy='holdout',
                                    logger=self.logger,
                                    stats=self.stats,
                                    memory_limit=100,
                                    metric=accuracy,
                                    cost_for_crash=get_cost_of_crash(accuracy),
                                    abort_on_first_run_crash=False,
                                    )
        ta.pynisher_logger = unittest.mock.Mock()
        self.stats.ta_runs += 1
        info = ta.start(None, instance=None, cutoff=3000)
        self.assertEqual(info[0], StatusType.CRASHED)
        self.assertEqual(info[1], 1.0)
        self.assertIsInstance(info[2], float)
        self.assertEqual(info[3]['error'], 'Result queue is empty')
        self.assertEqual(info[3]['exitcode'], -6)
        self.assertEqual(info[3]['exit_status'], pynisher.AnythingException)
        self.assertNotIn('traceback', info[3])
=======
        self.stats.submitted_ta_runs += 1
        info = ta.run_wrapper(RunInfo(config=config, cutoff=30, instance=None,
                                      instance_specific=None, seed=1, capped=False))
        self.assertEqual(info[1].status, StatusType.CRASHED)
        self.assertEqual(info[1].cost, 1.0)
        self.assertIsInstance(info[1].time, float)
        self.assertEqual(info[1].additional_info['error'], 'ValueError()')
        self.assertIn('traceback', info[1].additional_info)
>>>>>>> 78685b59
<|MERGE_RESOLUTION|>--- conflicted
+++ resolved
@@ -153,40 +153,17 @@
                                     )
 
         # The following should not fail because abort on first config crashed is false
-<<<<<<< HEAD
-        info = ta.start(config=None, instance=None, cutoff=60)
-        self.assertEqual(info[0], StatusType.CRASHED)
-        self.assertEqual(info[1], 1.0)
-        self.assertIsInstance(info[2], float)
-        self.assertEqual(info[3], {'configuration_origin': 'UNKNOWN',
-                                   'error': "Result queue is empty",
-                                   'exit_status': 0,
-                                   'exitcode': 0,
-                                   'subprocess_stdout': '',
-                                   'subprocess_stderr': ''})
-
-        self.stats.ta_runs += 1
-        info = ta.start(config=None, instance=None, cutoff=30)
-        self.assertEqual(info[0], StatusType.CRASHED)
-        self.assertEqual(info[1], 1.0)
-        self.assertIsInstance(info[2], float)
-        self.assertEqual(info[3], {'configuration_origin': 'UNKNOWN',
-                                   'error': "Result queue is empty",
-                                   'exit_status': 0,
-                                   'exitcode': 0,
-                                   'subprocess_stdout': '',
-                                   'subprocess_stderr': ''
-                                   })
-        self.assertEqual(info[3]['exitcode'], 0)
-=======
         info = ta.run_wrapper(RunInfo(config=config, cutoff=60, instance=None,
                                       instance_specific=None, seed=1, capped=False))
         self.assertEqual(info[1].status, StatusType.CRASHED)
         self.assertEqual(info[1].cost, 1.0)
         self.assertIsInstance(info[1].time, float)
-        self.assertEqual(len(info[1].additional_info), 2)
-        self.assertIn('configuration_origin', info[1].additional_info)
-        self.assertEqual(info[1].additional_info['error'], "Result queue is empty")
+        self.assertEqual(info[1].additional_info, {'configuration_origin': 'UNKNOWN',
+                                                   'error': "Result queue is empty",
+                                                   'exit_status': 0,
+                                                   'exitcode': 0,
+                                                   'subprocess_stdout': '',
+                                                   'subprocess_stderr': ''})
 
         self.stats.submitted_ta_runs += 1
         info = ta.run_wrapper(RunInfo(config=config, cutoff=30, instance=None,
@@ -194,10 +171,12 @@
         self.assertEqual(info[1].status, StatusType.CRASHED)
         self.assertEqual(info[1].cost, 1.0)
         self.assertIsInstance(info[1].time, float)
-        self.assertEqual(len(info[1].additional_info), 2)
-        self.assertIn('configuration_origin', info[1].additional_info)
-        self.assertEqual(info[1].additional_info['error'], "Result queue is empty")
->>>>>>> 78685b59
+        self.assertEqual(info[1].additional_info), {'configuration_origin': 'UNKNOWN',
+                                                    'error': "Result queue is empty",
+                                                    'exit_status': 0,
+                                                    'exitcode': 0,
+                                                    'subprocess_stdout': '',
+                                                    'subprocess_stderr': ''})
 
     @unittest.mock.patch('autosklearn.evaluation.train_evaluator.eval_holdout')
     def test_eval_with_limits_holdout_fail_memory_error(self, pynisher_mock):
@@ -219,14 +198,9 @@
 
         # For logloss, worst possible result is MAXINT
         worst_possible_result = MAXINT
-<<<<<<< HEAD
-        self.assertEqual(info[1], worst_possible_result)
-        self.assertIsInstance(info[2], float)
-        self.assertNotIn('exitcode', info[3])
-=======
         self.assertEqual(info[1].cost, worst_possible_result)
         self.assertIsInstance(info[1].time, float)
->>>>>>> 78685b59
+        self.assertNotIn('exitcode', info[1].additional_info)
 
     @unittest.mock.patch('pynisher.enforce_limits')
     def test_eval_with_limits_holdout_fail_timeout(self, pynisher_mock):
@@ -248,19 +222,12 @@
                                     cost_for_crash=get_cost_of_crash(accuracy),
                                     abort_on_first_run_crash=False,
                                     )
-<<<<<<< HEAD
-        info = ta.start(config=None, instance=None, cutoff=30)
-        self.assertEqual(info[0], StatusType.TIMEOUT)
-        self.assertEqual(info[1], 1.0)
-        self.assertIsInstance(info[2], float)
-        self.assertNotIn('exitcode', info[3])
-=======
         info = ta.run_wrapper(RunInfo(config=config, cutoff=30, instance=None,
                                       instance_specific=None, seed=1, capped=False))
         self.assertEqual(info[1].status, StatusType.TIMEOUT)
         self.assertEqual(info[1].cost, 1.0)
         self.assertIsInstance(info[1].time, float)
->>>>>>> 78685b59
+        self.assertNotIn('exitcode', info[1].additional_info)
 
     @unittest.mock.patch('pynisher.enforce_limits')
     def test_eval_with_limits_holdout_timeout_with_results_in_queue(self, pynisher_mock):
@@ -290,19 +257,12 @@
                                     cost_for_crash=get_cost_of_crash(accuracy),
                                     abort_on_first_run_crash=False,
                                     )
-<<<<<<< HEAD
-        info = ta.start(None, instance=None, cutoff=30)
-        self.assertEqual(info[0], StatusType.SUCCESS)
-        self.assertEqual(info[1], 0.5)
-        self.assertIsInstance(info[2], float)
-        self.assertNotIn('exitcode', info[3])
-=======
         info = ta.run_wrapper(RunInfo(config=config, cutoff=30, instance=None,
                                       instance_specific=None, seed=1, capped=False))
         self.assertEqual(info[1].status, StatusType.SUCCESS)
         self.assertEqual(info[1].cost, 0.5)
         self.assertIsInstance(info[1].time, float)
->>>>>>> 78685b59
+        self.assertNotIn('exitcode', info[1].additional_info)
 
         # And a crashed run which is in the queue
         def side_effect(**kwargs):
@@ -320,19 +280,12 @@
                                     cost_for_crash=get_cost_of_crash(accuracy),
                                     abort_on_first_run_crash=False,
                                     )
-<<<<<<< HEAD
-        info = ta.start(None, instance=None, cutoff=30)
-        self.assertEqual(info[0], StatusType.CRASHED)
-        self.assertEqual(info[1], 1.0)
-        self.assertIsInstance(info[2], float)
-        self.assertNotIn('exitcode', info[3])
-=======
-        info = ta.run_wrapper(RunInfo(config=config, cutoff=30, instance=None,
-                                      instance_specific=None, seed=1, capped=False))
-        self.assertEqual(info[1].status, StatusType.CRASHED)
-        self.assertEqual(info[1].cost, 1.0)
-        self.assertIsInstance(info[1].time, float)
->>>>>>> 78685b59
+        info = ta.run_wrapper(RunInfo(config=config, cutoff=30, instance=None,
+                                      instance_specific=None, seed=1, capped=False))
+        self.assertEqual(info[1].status, StatusType.CRASHED)
+        self.assertEqual(info[1].cost, 1.0)
+        self.assertIsInstance(info[1].time, float)
+        self.assertNotIn('exitcode', info[1].additional_info)
 
     @unittest.mock.patch('autosklearn.evaluation.train_evaluator.eval_holdout')
     def test_eval_with_limits_holdout_2(self, eval_houldout_mock):
@@ -378,15 +331,15 @@
                                     cost_for_crash=get_cost_of_crash(accuracy),
                                     abort_on_first_run_crash=False,
                                     )
-<<<<<<< HEAD
-        self.stats.ta_runs += 1
-        info = ta.start(None, instance=None, cutoff=30)
-        self.assertEqual(info[0], StatusType.CRASHED)
-        self.assertEqual(info[1], 1.0)
-        self.assertIsInstance(info[2], float)
-        self.assertEqual(info[3]['error'], 'ValueError()')
-        self.assertIn('traceback', info[3])
-        self.assertNotIn('exitcode', info[3])
+        self.stats.submitted_ta_runs += 1
+        info = ta.run_wrapper(RunInfo(config=config, cutoff=30, instance=None,
+                                      instance_specific=None, seed=1, capped=False))
+        self.assertEqual(info[1].status, StatusType.CRASHED)
+        self.assertEqual(info[1].cost, 1.0)
+        self.assertIsInstance(info[1].time, float)
+        self.assertEqual(info[1].additional_info['error'], 'ValueError()')
+        self.assertIn('traceback', info[1].additional_info)
+        self.assertNotIn('exitcode', info[1].additional_info)
 
     def test_silent_exception_in_target_function(self):
         backend_mock = BackendMock()
@@ -403,20 +356,11 @@
         ta.pynisher_logger = unittest.mock.Mock()
         self.stats.ta_runs += 1
         info = ta.start(None, instance=None, cutoff=3000)
-        self.assertEqual(info[0], StatusType.CRASHED)
-        self.assertEqual(info[1], 1.0)
-        self.assertIsInstance(info[2], float)
-        self.assertEqual(info[3]['error'], 'Result queue is empty')
-        self.assertEqual(info[3]['exitcode'], -6)
-        self.assertEqual(info[3]['exit_status'], pynisher.AnythingException)
-        self.assertNotIn('traceback', info[3])
-=======
-        self.stats.submitted_ta_runs += 1
-        info = ta.run_wrapper(RunInfo(config=config, cutoff=30, instance=None,
-                                      instance_specific=None, seed=1, capped=False))
-        self.assertEqual(info[1].status, StatusType.CRASHED)
-        self.assertEqual(info[1].cost, 1.0)
-        self.assertIsInstance(info[1].time, float)
-        self.assertEqual(info[1].additional_info['error'], 'ValueError()')
-        self.assertIn('traceback', info[1].additional_info)
->>>>>>> 78685b59
+        self.assertEqual(info[1].status, StatusType.CRASHED)
+        self.assertEqual(info[1].cost, 1.0)
+        self.assertIsInstance(info[1].time, float)
+        self.assertEqual(info[1].additional_info['error'], 'Result queue is empty')
+        self.assertEqual(info[1].additional_info['exitcode'], -6)
+        self.assertEqual(info[1].additional_info['exit_status'], pynisher.AnythingException)
+        self.assertNotIn('traceback', info[1])
+    