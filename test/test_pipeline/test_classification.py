from typing import Any, Dict, Union

import copy
import itertools
import os
import resource
import tempfile
import unittest
import unittest.mock

import numpy as np
import sklearn.datasets
import sklearn.decomposition
import sklearn.ensemble
import sklearn.model_selection
import sklearn.svm
from ConfigSpace.configuration_space import ConfigurationSpace
from ConfigSpace.hyperparameters import CategoricalHyperparameter
from joblib import Memory
from sklearn.base import clone
from sklearn.utils.validation import check_is_fitted

import autosklearn.pipeline.components.classification as classification_components
import autosklearn.pipeline.components.feature_preprocessing as preprocessing_components
from autosklearn.pipeline.classification import SimpleClassificationPipeline
from autosklearn.pipeline.components.base import (
    AutoSklearnChoice,
    AutoSklearnClassificationAlgorithm,
    AutoSklearnComponent,
    AutoSklearnPreprocessingAlgorithm,
    _addons,
)
from autosklearn.pipeline.constants import (
    DENSE,
    INPUT,
    PREDICTIONS,
    SIGNED_DATA,
    SPARSE,
    UNSIGNED_DATA,
)
from autosklearn.pipeline.util import get_dataset

from test.test_pipeline.ignored_warnings import classifier_warnings, ignore_warnings


class DummyClassifier(AutoSklearnClassificationAlgorithm):
    @staticmethod
    def get_properties(dataset_properties=None):
        return {
            "shortname": "AB",
            "name": "AdaBoost Classifier",
            "handles_regression": False,
            "handles_classification": True,
            "handles_multiclass": True,
            "handles_multilabel": True,
            "handles_multioutput": False,
            "is_deterministic": True,
            "input": (DENSE, SPARSE, UNSIGNED_DATA),
            "output": (PREDICTIONS,),
        }

    @staticmethod
    def get_hyperparameter_search_space(dataset_properties=None):
        cs = ConfigurationSpace()
        return cs


class DummyPreprocessor(AutoSklearnPreprocessingAlgorithm):
    @staticmethod
    def get_properties(dataset_properties=None):
        return {
            "shortname": "AB",
            "name": "AdaBoost Classifier",
            "handles_regression": False,
            "handles_classification": True,
            "handles_multiclass": True,
            "handles_multilabel": True,
            "handles_multioutput": False,
            "is_deterministic": True,
            "input": (DENSE, SPARSE, UNSIGNED_DATA),
            "output": (INPUT,),
        }

    @staticmethod
    def get_hyperparameter_search_space(dataset_properties=None):
        cs = ConfigurationSpace()
        return cs


class CrashPreprocessor(AutoSklearnPreprocessingAlgorithm):
    def __init__(*args, **kwargs):
        pass

    @staticmethod
    def get_properties(dataset_properties=None):
        return {
            "shortname": "AB",
            "name": "AdaBoost Classifier",
            "handles_regression": False,
            "handles_classification": True,
            "handles_multiclass": True,
            "handles_multilabel": True,
            "handles_multioutput": False,
            "is_deterministic": True,
            "input": (DENSE, SPARSE, UNSIGNED_DATA),
            "output": (INPUT,),
        }

    def fit(self, X, y):
        raise ValueError("Make sure fit is called")

    @staticmethod
    def get_hyperparameter_search_space(dataset_properties=None):
        cs = ConfigurationSpace()
        return cs


class SimpleClassificationPipelineTest(unittest.TestCase):
    _multiprocess_can_split_ = True

    def test_io_dict(self):
        """Test for the properties of classifier components

        Expects
        -------
        * All required properties are stated in class `get_properties()`
        """
        classifiers = classification_components._classifiers
        for c in classifiers:
            if classifiers[c] == classification_components.ClassifierChoice:
                continue
            props = classifiers[c].get_properties()
            self.assertIn("input", props)
            self.assertIn("output", props)
            inp = props["input"]
            output = props["output"]

            self.assertIsInstance(inp, tuple)
            self.assertIsInstance(output, tuple)
            for i in inp:
                self.assertIn(i, (SPARSE, DENSE, SIGNED_DATA, UNSIGNED_DATA))
            self.assertEqual(output, (PREDICTIONS,))
            self.assertIn("handles_regression", props)
            self.assertFalse(props["handles_regression"])
            self.assertIn("handles_classification", props)
            self.assertIn("handles_multiclass", props)
            self.assertIn("handles_multilabel", props)

    def test_find_classifiers(self):
        """Test that the classifier components can be found

        Expects
        -------
        * At least two classifier components can be found
        * They inherit from AutoSklearnClassificationAlgorithm
        """
        classifiers = classification_components._classifiers
        self.assertGreaterEqual(len(classifiers), 2)
        for key in classifiers:
            if hasattr(classifiers[key], "get_components"):
                continue
            self.assertIn(
                AutoSklearnClassificationAlgorithm, classifiers[key].__bases__
            )

    def test_find_preprocessors(self):
        """Test that preproccesor components can be found

        Expects
        -------
        * At least 1 preprocessor component can be found
        * The inherit from AutoSklearnPreprocessingAlgorithm
        """
        preprocessors = preprocessing_components._preprocessors
        self.assertGreaterEqual(len(preprocessors), 1)
        for key in preprocessors:
            if hasattr(preprocessors[key], "get_components"):
                continue
            self.assertIn(
                AutoSklearnPreprocessingAlgorithm, preprocessors[key].__bases__
            )

    def test_default_configuration(self):
        """Test that seeded SimpleClassificaitonPipeline returns good results on iris

        Expects
        -------
        * The performance of configuration with fixed seed gets above 96% accuracy
            on iris
        """
        X_train, Y_train, X_test, Y_test = get_dataset(dataset="iris")

        auto = SimpleClassificationPipeline(random_state=1)

        with ignore_warnings(classifier_warnings):
            auto = auto.fit(X_train, Y_train)

        predictions = auto.predict(X_test)

        acc = sklearn.metrics.accuracy_score(predictions, Y_test)
        self.assertAlmostEqual(0.96, acc)

    def test_default_configuration_multilabel(self):
        """Test that SimpleClassificationPipeline default config returns good results on
        a multilabel version of iris.

        Expects
        -------
        * The performance of a random configuratino gets above 96% on a multilabel
            version of iris
        """
        X_train, Y_train, X_test, Y_test = get_dataset(
            dataset="iris", make_multilabel=True
        )

        classifier = SimpleClassificationPipeline(
            dataset_properties={"multilabel": True}, random_state=0
        )
        cs = classifier.get_hyperparameter_search_space()

        default = cs.get_default_configuration()
        classifier.set_hyperparameters(default)

        with ignore_warnings(classifier_warnings):
            classifier = classifier.fit(X_train, Y_train)

        predictions = classifier.predict(X_test)

        acc = sklearn.metrics.accuracy_score(predictions, Y_test)
        self.assertAlmostEqual(0.96, acc)

    def test_default_configuration_iterative_fit(self):
        """Test that the SimpleClassificationPipeline default config for random forest
        with no preprocessing can be iteratively fit on iris.

        Expects
        -------
        * Random forest pipeline can be fit iteratively
        * Test that its number of estimators is equal to the iteration count
        """
        X_train, Y_train, X_test, Y_test = get_dataset(dataset="iris")

        classifier = SimpleClassificationPipeline(
            include={
                "classifier": ["random_forest"],
                "feature_preprocessor": ["no_preprocessing"],
            },
            random_state=0,
        )
        classifier.fit_transformer(X_train, Y_train)

        with ignore_warnings(classifier_warnings):
            for i in range(1, 11):
                classifier.iterative_fit(X_train, Y_train)
                n_estimators = classifier.steps[-1][-1].choice.estimator.n_estimators
                self.assertEqual(n_estimators, i)

    def test_repr(self):
        """Test that the default pipeline can be converted to its representation and
        converted back.

        Expects
        -------
        * The the SimpleClassificationPipeline has a repr
        * This repr can be evaluated back to an instance of SimpleClassificationPipeline
        """
        representation = repr(SimpleClassificationPipeline())
        cls = eval(representation)
        self.assertIsInstance(cls, SimpleClassificationPipeline)

    def test_multilabel(self):
        """Test non-seeded configurations for multi-label data

        Expects
        -------
        * All configurations should fit, predict and predict_proba successfully
        """
        cache = Memory(location=tempfile.gettempdir())
        cached_func = cache.cache(sklearn.datasets.make_multilabel_classification)
        X, Y = cached_func(
            n_samples=150,
            n_features=20,
            n_classes=5,
            n_labels=2,
            length=50,
            allow_unlabeled=True,
            sparse=False,
            return_indicator=True,
            return_distributions=False,
            random_state=1,
        )

        data = {
            "X_train": X[:100, :],
            "Y_train": Y[:100, :],
            "X_test": X[101:, :],
            "Y_test": Y[
                101:,
            ],
        }

        pipeline = SimpleClassificationPipeline(dataset_properties={"multilabel": True})
        cs = pipeline.get_hyperparameter_search_space()
        self._test_configurations(configurations_space=cs, dataset=data)

    def test_configurations(self):
        """Tests a non-seeded random set of configurations with default dataset properties

        Expects
        -------
        * All configurations should fit, predict and predict_proba successfully
        """
        cls = SimpleClassificationPipeline()
        cs = cls.get_hyperparameter_search_space()
        self._test_configurations(configurations_space=cs)

    def test_configurations_signed_data(self):
        """Tests a non-seeded random set of configurations with signed data

        Expects
        -------
        * All configurations should fit, predict and predict_proba successfully
        """
        dataset_properties = {"signed": True}

        cls = SimpleClassificationPipeline(dataset_properties=dataset_properties)
        cs = cls.get_hyperparameter_search_space()

        self._test_configurations(
            configurations_space=cs, dataset_properties=dataset_properties
        )

    def test_configurations_sparse(self):
        """Tests a non-seeded random set of configurations with sparse data

        Expects
        -------
        * All configurations should fit, predict and predict_proba successfully
        """
        pipeline = SimpleClassificationPipeline(dataset_properties={"sparse": True})
        cs = pipeline.get_hyperparameter_search_space()

        self._test_configurations(configurations_space=cs, make_sparse=True)

    def test_configurations_categorical_data(self):
        """Tests a non-seeded random set of configurations with sparse, mixed data

        Loads specific data from <here>/components/data_preprocessing/dataset.pkl

        Expects
        -------
        * All configurations should fit, predict and predict_proba successfully
        """
        pipeline = SimpleClassificationPipeline(
            dataset_properties={"sparse": False},
            include={
                "feature_preprocessor": ["no_preprocessing"],
                "classifier": ["sgd", "adaboost"],
            },
        )

        cs = pipeline.get_hyperparameter_search_space()

        categorical_columns = [
            True,
            True,
            True,
            False,
            False,
            True,
            True,
            True,
            False,
            True,
            True,
            True,
            True,
            True,
            True,
            True,
            True,
            True,
            True,
            True,
            True,
            True,
            True,
            True,
            True,
            True,
            True,
            True,
            True,
            True,
            True,
            True,
            False,
            False,
            False,
            True,
            True,
            True,
        ]
        categorical = {
            i: "categorical" if is_categorical else "numerical"
            for i, is_categorical in enumerate(categorical_columns)
        }

        here = os.path.dirname(__file__)
        dataset_path = os.path.join(
            here, "components", "data_preprocessing", "dataset.pkl"
        )

        X = np.loadtxt(dataset_path)
        y = X[:, -1].copy()
        X = X[:, :-1]
        X_train, X_test, Y_train, Y_test = sklearn.model_selection.train_test_split(
            X, y
        )

        data = {
            "X_train": X_train,
            "Y_train": Y_train,
            "X_test": X_test,
            "Y_test": Y_test,
        }

        init_params = {"data_preprocessor:feat_type": categorical}

        self._test_configurations(
            configurations_space=cs, dataset=data, init_params=init_params
        )

    @unittest.mock.patch(
        "autosklearn.pipeline.components.data_preprocessing"
        ".DataPreprocessorChoice.set_hyperparameters"
    )
    def test_categorical_passed_to_one_hot_encoder(self, ohe_mock):
        """Test that the feat_types arg is passed to the OneHotEncoder

        Expects
        -------
        * Construction of SimpleClassificationPipeline to pass init_params correctly
            to the OneHotEncoder

        * Setting the pipeline's hyperparameters after construction also correctly
            sets the init params of the OneHotEncoder
        """

        # Mock the _check_init_params_honored as there is no object created,
        # _check_init_params_honored will fail as a datapreprocessor was never created
        with unittest.mock.patch(
            "autosklearn.pipeline.classification.SimpleClassificationPipeline"
            "._check_init_params_honored"
        ):

            # Check through construction
            feat_types = {0: "categorical", 1: "numerical"}

            cls = SimpleClassificationPipeline(
                init_params={"data_preprocessor:feat_type": feat_types}
            )

            init_args = ohe_mock.call_args[1]["init_params"]
            self.assertEqual(init_args, {"feat_type": feat_types})

            # Check through `set_hyperparameters`
            feat_types = {0: "categorical", 1: "categorical", 2: "numerical"}

            default = cls.get_hyperparameter_search_space().get_default_configuration()
            cls.set_hyperparameters(
                configuration=default,
                init_params={"data_preprocessor:feat_type": feat_types},
            )

            init_args = ohe_mock.call_args[1]["init_params"]
            self.assertEqual(init_args, {"feat_type": feat_types})

    def _test_configurations(
        self,
        configurations_space: ConfigurationSpace,
        make_sparse: bool = False,
        dataset: Union[str, Dict[str, Any]] = "digits",
        init_params: Dict[str, Any] = None,
        dataset_properties: Dict[str, Any] = None,
        n_samples: int = 10,
    ):
        """Tests a configuration space by taking multiple samples and fiting each
        before calling predict and predict_proba.

        Parameters
        ----------
        configurations_space: ConfigurationSpace
            The configuration space to sample from

        make_sparse: bool = False
            Whether to make the dataset sparse or not

        dataset: Union[str, Dict[str, Any]] = 'digits'
            Either a dataset name or a dictionary as below. If given a str, it will
            use `make_sparse` and add NaNs to the dataset.

            {'X_train': ..., 'Y_train': ..., 'X_test': ..., 'y_test': ...}

        init_params: Dict[str, Any] = None
            A dictionary of initial parameters to give to the pipeline.

        dataset_properties: Dict[str, Any]
            A dictionary of properties describing the dataset

        n_samples: int = 10
            How many configurations to sample
        """
        # Use a limit of ~3GiB
        limit = 3072 * 1024 * 1024
        resource.setrlimit(resource.RLIMIT_AS, (limit, limit))

        for i in range(n_samples):
            config = configurations_space.sample_configuration()
            config._populate_values()

            # Restrict configurations which could take too long on travis-ci
            restrictions = {
                "classifier:passive_aggressive:n_iter": 5,
                "classifier:sgd:n_iter": 5,
                "classifier:adaboost:n_estimators": 50,
                "classifier:adaboost:max_depth": 1,
                "feature_preprocessor:kernel_pca:n_components": 10,
                "feature_preprocessor:kitchen_sinks:n_components": 50,
                "classifier:proj_logit:max_epochs": 1,
                "classifier:libsvm_svc:degree": 2,
                "regressor:libsvm_svr:degree": 2,
                "feature_preprocessor:truncatedSVD:target_dim": 10,
                "feature_preprocessor:polynomial:degree": 2,
                "classifier:lda:n_components": 10,
                "feature_preprocessor:nystroem_sampler:n_components": 50,
                "feature_preprocessor:feature_agglomeration:n_clusters": 2,
                "classifier:gradient_boosting:max_leaf_nodes": 64,
            }

            config._values.update(
                {
                    param: value
                    for param, value in restrictions.items()
                    if param in config and config[param] is not None
                }
            )

            if isinstance(dataset, str):
                X_train, Y_train, X_test, Y_test = get_dataset(
                    dataset=dataset, make_sparse=make_sparse, add_NaNs=True
                )
            else:
                X_train = dataset["X_train"].copy()
                Y_train = dataset["Y_train"].copy()
                X_test = dataset["X_test"].copy()
                dataset["Y_test"].copy()

            init_params_ = copy.deepcopy(init_params)

            cls = SimpleClassificationPipeline(
                dataset_properties=dataset_properties, init_params=init_params_
            )
            cls.set_hyperparameters(config, init_params=init_params_)

            # First make sure that for this configuration, setting the parameters
            # does not mistakenly set the estimator as fitted
            for name, step in cls.named_steps.items():
                with self.assertRaisesRegex(
                    sklearn.exceptions.NotFittedError, "instance is not fitted yet"
                ):
                    check_is_fitted(step)

            try:
                with ignore_warnings(classifier_warnings):
                    cls.fit(X_train, Y_train)

                # After fit, all components should be tagged as fitted
                # by sklearn. Check is fitted raises an exception if that
                # is not the case
                try:
                    for name, step in cls.named_steps.items():
                        check_is_fitted(step)
                except sklearn.exceptions.NotFittedError:
                    self.fail(f"config={config} raised NotFittedError unexpectedly!")

                cls.predict(X_test.copy())
                cls.predict_proba(X_test)

            except MemoryError:
                continue
            except np.linalg.LinAlgError:
                continue
            except ValueError as e:
                if "Floating-point under-/overflow occurred at epoch" in e.args[0]:
                    continue
                elif "removed all features" in e.args[0]:
                    continue
                elif "all features are discarded" in e.args[0]:
                    continue
                elif "Numerical problems in QDA" in e.args[0]:
                    continue
                elif "Bug in scikit-learn" in e.args[0]:
                    continue
                elif (
                    "The condensed distance matrix must contain only finite "
                    "values." in e.args[0]
                ):
                    continue
                elif "Internal work array size computation failed" in e.args[0]:
                    continue
                # Assumed to be caused by knn with preprocessor fast_ica with whiten
                elif 'Input contains NaN, infinity or a value too large' in e.args[0]:
                    continue
                else:
                    e.args += (f"config={config}",)
                    raise e

            except RuntimeWarning as e:
                if "invalid value encountered in sqrt" in e.args[0]:
                    continue
                elif "invalid value encountered in multiply" in e.args[0]:
                    continue
                elif "divide by zero encountered in" in e.args[0]:
                    continue
                elif "invalid value encountered in divide" in e.args[0]:
                    continue
                elif "invalid value encountered in true_divide" in e.args[0]:
                    continue
                elif "invalid value encountered in multiply" in e.args[0]:
                    continue
                else:
                    e.args += (f"config={config}",)
                    raise e

            except UserWarning as e:
                if "FastICA did not converge" in e.args[0]:
                    continue
                else:
                    e.args += (f"config={config}",)
                    raise e

    def test_get_hyperparameter_search_space(self):
        """Test the configuration space returned by a SimpleClassificationPipeline

        Expects
        -------
        * pipeline returns a configurations space
        * 7 rescaling choices
        * 16 classifier choices
        * 13 features preprocessor choices
        * 183 total hyperparameters
        * (n_hyperparameters - 4) different conditionals for the pipeline
        * 53 forbidden combinations
        """
        pipeline = SimpleClassificationPipeline()
        cs = pipeline.get_hyperparameter_search_space()
        self.assertIsInstance(cs, ConfigurationSpace)

        rescale_param = (
            "data_preprocessor:feature_type:numerical_transformer:rescaling:__choice__"
        )
        n_choices = len(cs.get_hyperparameter(rescale_param).choices)
        self.assertEqual(n_choices, 7)

        n_classifiers = len(cs.get_hyperparameter("classifier:__choice__").choices)
        self.assertEqual(n_classifiers, 16)

        n_preprocessors = len(
            cs.get_hyperparameter("feature_preprocessor:__choice__").choices
        )
        self.assertEqual(n_preprocessors, 13)

        hyperparameters = cs.get_hyperparameters()
        self.assertEqual(len(hyperparameters), 183)

        # for hp in sorted([str(h) for h in hyperparameters]):
        #    print hp

        # The four components which are always active are classifier,
        # feature preprocessor, balancing and data preprocessing pipeline.
        conditions = cs.get_conditions()
        self.assertEqual(len(hyperparameters) - 4, len(conditions))

        forbiddens = cs.get_forbiddens()
        self.assertEqual(len(forbiddens), 53)

    def test_get_hyperparameter_search_space_include_exclude_models(self):
        """Test the configuration space when using include and exclude

        Expects
        -------
        * Including a classifier has pipeline give back matching choice
        * Excluding a classifier means it won't show up in the hyperparameter space
        * Including a feature preprocessor has pipeline give back matching choice
        * Excluding a feature preprocessor means it won't show up in the
            hyperparameter space
        """
        # include a classifier choice
        pipeline = SimpleClassificationPipeline(include={"classifier": ["libsvm_svc"]})
        cs = pipeline.get_hyperparameter_search_space()

        expected = CategoricalHyperparameter("classifier:__choice__", ["libsvm_svc"])
        returned = cs.get_hyperparameter("classifier:__choice__")
        self.assertEqual(returned, expected)

        # exclude a classifier choice
        pipeline = SimpleClassificationPipeline(exclude={"classifier": ["libsvm_svc"]})
        cs = pipeline.get_hyperparameter_search_space()
        self.assertNotIn("libsvm_svc", str(cs))

        # include a feature preprocessor
        pipeline = SimpleClassificationPipeline(
            include={"feature_preprocessor": ["select_percentile_classification"]}
        )
        cs = pipeline.get_hyperparameter_search_space()

        returned = cs.get_hyperparameter("feature_preprocessor:__choice__")
        expected = CategoricalHyperparameter(
            "feature_preprocessor:__choice__", ["select_percentile_classification"]
        )
        self.assertEqual(returned, expected)

        # exclude a feature preprocessor
        pipeline = SimpleClassificationPipeline(
            exclude={"feature_preprocessor": ["select_percentile_classification"]}
        )
        cs = pipeline.get_hyperparameter_search_space()
        self.assertNotIn("select_percentile_classification", str(cs))

    def test_get_hyperparameter_search_space_preprocessor_contradicts_default(
        self,
    ):
        """Test that the default classifier gets updated based on the legal feature
        preprocessors that come before.

        Expects
        -------
        * With 'densifier' as only legal feature_preprocessor, 'qda' is default
        * With 'nystroem_sampler' as only legal feature_preprocessor, 'sgd' is default
        """
        pipeline = SimpleClassificationPipeline(
            include={"feature_preprocessor": ["densifier"]},
            dataset_properties={"sparse": True},
        )
        cs = pipeline.get_hyperparameter_search_space()

        default_choice = cs.get_hyperparameter("classifier:__choice__").default_value
        self.assertEqual(default_choice, "qda")

        pipeline = SimpleClassificationPipeline(
            include={"feature_preprocessor": ["nystroem_sampler"]}
        )
        cs = pipeline.get_hyperparameter_search_space()

        default_choice = cs.get_hyperparameter("classifier:__choice__").default_value
        self.assertEqual(default_choice, "sgd")

    def test_get_hyperparameter_search_space_only_forbidden_combinations(self):
        """Test that invalid pipeline configurations raise errors

        Expects
        -------
        * 0 combinations are found with 'multinomial_nb' and 'pca' with 'sparse' data
        * Classifiers that can handle sparse but located behind a 'densifier' should
            raise that no legal default configuration can be found
        """
        with self.assertRaisesRegex(AssertionError, "No valid pipeline found."):
            SimpleClassificationPipeline(
                include={
                    "classifier": ["multinomial_nb"],
                    "feature_preprocessor": ["pca"],
                },
                dataset_properties={"sparse": True},
            )

        with self.assertRaisesRegex(
            ValueError, "Cannot find a legal default configuration."
        ):
            SimpleClassificationPipeline(
                include={
                    "classifier": ["liblinear_svc"],
                    "feature_preprocessor": ["densifier"],
                },
                dataset_properties={"sparse": True},
            )

    @unittest.skip("Wait until ConfigSpace is fixed.")
    def test_get_hyperparameter_search_space_dataset_properties(self):
        cs_mc = SimpleClassificationPipeline.get_hyperparameter_search_space(
            dataset_properties={"multiclass": True}
        )
        self.assertNotIn("bernoulli_nb", str(cs_mc))

        cs_ml = SimpleClassificationPipeline.get_hyperparameter_search_space(
            dataset_properties={"multilabel": True}
        )
        self.assertNotIn("k_nearest_neighbors", str(cs_ml))
        self.assertNotIn("liblinear", str(cs_ml))
        self.assertNotIn("libsvm_svc", str(cs_ml))
        self.assertNotIn("sgd", str(cs_ml))

        cs_sp = SimpleClassificationPipeline.get_hyperparameter_search_space(
            dataset_properties={"sparse": True}
        )
        self.assertIn("extra_trees", str(cs_sp))
        self.assertIn("gradient_boosting", str(cs_sp))
        self.assertIn("random_forest", str(cs_sp))

        cs_mc_ml = SimpleClassificationPipeline.get_hyperparameter_search_space(
            dataset_properties={"multilabel": True, "multiclass": True}
        )
        self.assertEqual(cs_ml, cs_mc_ml)

    def test_predict_batched(self):
        """Test that predict_proba predicts the same as the underlying classifier with
        predict_proba argument `batches`.

        Expects
        -------
        * Should expect the output shape to match that of the digits dataset
        * Should expect a fixed call count each test run
        * Should expect predict_proba with `batches` and predict_proba
            perform near identically
        """
        cls = SimpleClassificationPipeline(include={"classifier": ["sgd"]})

        # Multiclass
        X_train, Y_train, X_test, Y_test = get_dataset(dataset="digits")

        with ignore_warnings(classifier_warnings):
            cls.fit(X_train, Y_train)

        X_test_ = X_test.copy()
        prediction_ = cls.predict_proba(X_test_)

        # The object behind the last step in the pipeline
        cls_predict = unittest.mock.Mock(wraps=cls.steps[-1][1].predict_proba)
        cls.steps[-1][-1].predict_proba = cls_predict

        prediction = cls.predict_proba(X_test, batch_size=20)

        self.assertEqual((1647, 10), prediction.shape)
        self.assertEqual(84, cls_predict.call_count)
        np.testing.assert_array_almost_equal(prediction_, prediction)

    def test_predict_batched_sparse(self):
        """Test that predict_proba predicts the same as the underlying classifier with
        predict_proba argument `batches`, with a sparse dataset

        Expects
        -------
        * Should expect the output shape to match that of the digits dataset
        * Should expect a fixed call count each test run
        * Should expect predict_proba with `batches` and predict_proba
            perform near identically
        """
        cls = SimpleClassificationPipeline(
            dataset_properties={"sparse": True}, include={"classifier": ["sgd"]}
        )

        # Multiclass
        X_train, Y_train, X_test, Y_test = get_dataset(
            dataset="digits", make_sparse=True
        )
        with ignore_warnings(classifier_warnings):
            cls.fit(X_train, Y_train)

        X_test_ = X_test.copy()
        prediction_ = cls.predict_proba(X_test_)

        # The object behind the last step in the pipeline
        cls_predict = unittest.mock.Mock(wraps=cls.steps[-1][1].predict_proba)
        cls.steps[-1][-1].predict_proba = cls_predict

        prediction = cls.predict_proba(X_test, batch_size=20)

        self.assertEqual((1647, 10), prediction.shape)
        self.assertEqual(84, cls_predict.call_count)
        np.testing.assert_array_almost_equal(prediction_, prediction)

    def test_predict_proba_batched(self):
        """Test that predict_proba predicts the same as the underlying classifier with
        predict_proba argument `batches`, for multiclass and multilabel data.

        Expects
        -------
        * Should expect the output shape to match that of the digits dataset
        * Should expect a fixed call count each test run
        * Should expect predict_proba with `batches` and predict_proba
            perform near identically
        """
        # Multiclass
        cls = SimpleClassificationPipeline(include={"classifier": ["sgd"]})
        X_train, Y_train, X_test, Y_test = get_dataset(dataset="digits")

        with ignore_warnings(classifier_warnings):
            cls.fit(X_train, Y_train)

        X_test_ = X_test.copy()
        prediction_ = cls.predict_proba(X_test_)

        # The object behind the last step in the pipeline
        cls_predict = unittest.mock.Mock(wraps=cls.steps[-1][1].predict_proba)
        cls.steps[-1][-1].predict_proba = cls_predict

        prediction = cls.predict_proba(X_test, batch_size=20)

        self.assertEqual((1647, 10), prediction.shape)
        self.assertEqual(84, cls_predict.call_count)
        np.testing.assert_array_almost_equal(prediction_, prediction)

        # Multilabel
        cls = SimpleClassificationPipeline(include={"classifier": ["lda"]})
        X_train, Y_train, X_test, Y_test = get_dataset(dataset="digits")
        Y_train = np.array(
            list([(list([1 if i != y else 0 for i in range(10)])) for y in Y_train])
        )

        with ignore_warnings(classifier_warnings):
            cls.fit(X_train, Y_train)

        X_test_ = X_test.copy()
        prediction_ = cls.predict_proba(X_test_)

        # The object behind the last step in the pipeline
        cls_predict = unittest.mock.Mock(wraps=cls.steps[-1][1].predict_proba)
        cls.steps[-1][-1].predict_proba = cls_predict

        prediction = cls.predict_proba(X_test, batch_size=20)

        self.assertEqual((1647, 10), prediction.shape)
        self.assertEqual(84, cls_predict.call_count)
        np.testing.assert_array_almost_equal(prediction_, prediction)

    def test_predict_proba_batched_sparse(self):
        """Test that predict_proba predicts the same as the underlying classifier with
        predict_proba argument `batches`, for multiclass and multilabel data.

        Expects
        -------
        * Should expect the output shape to match that of the digits dataset
        * Should expect a fixed call count each test run
        * Should expect predict_proba with `batches` and predict_proba
            perform near identically
        """
        cls = SimpleClassificationPipeline(
            dataset_properties={"sparse": True, "multiclass": True},
            include={"classifier": ["sgd"]},
        )

        # Multiclass
        X_train, Y_train, X_test, Y_test = get_dataset(
            dataset="digits", make_sparse=True
        )
        X_test_ = X_test.copy()

        with ignore_warnings(classifier_warnings):
            cls.fit(X_train, Y_train)

        prediction_ = cls.predict_proba(X_test_)

        # The object behind the last step in the pipeline
        cls_predict = unittest.mock.Mock(wraps=cls.steps[-1][1].predict_proba)
        cls.steps[-1][-1].predict_proba = cls_predict

        prediction = cls.predict_proba(X_test, batch_size=20)

        self.assertEqual((1647, 10), prediction.shape)
        self.assertEqual(84, cls_predict.call_count)
        np.testing.assert_array_almost_equal(prediction_, prediction)

        # Multilabel
        cls = SimpleClassificationPipeline(
            dataset_properties={"sparse": True, "multilabel": True},
            include={"classifier": ["lda"]},
        )
        X_train, Y_train, X_test, Y_test = get_dataset(
            dataset="digits", make_sparse=True
        )

        X_test_ = X_test.copy()
        Y_train = np.array([[1 if i != y else 0 for i in range(10)] for y in Y_train])

        with ignore_warnings(classifier_warnings):
            cls.fit(X_train, Y_train)

        prediction_ = cls.predict_proba(X_test_)

        # The object behind the last step in the pipeline
        cls_predict = unittest.mock.Mock(wraps=cls.steps[-1][1].predict_proba)
        cls.steps[-1][-1].predict_proba = cls_predict

        prediction = cls.predict_proba(X_test, batch_size=20)

        self.assertEqual((1647, 10), prediction.shape)
        self.assertEqual(84, cls_predict.call_count)
        np.testing.assert_array_almost_equal(prediction_, prediction)

    def test_pipeline_clonability(self):
        """Test that the pipeline item is clonable with `sklearn.clone`

        Expects
        -------
        * The cloned object has all the same param keys
        * The cloned object can be constructed from theses params
        * The reconstructed clone and the original have the same param values
        """
        X_train, Y_train, X_test, Y_test = get_dataset(dataset="iris")

        auto = SimpleClassificationPipeline()

        with ignore_warnings(classifier_warnings):
            auto = auto.fit(X_train, Y_train)

        auto_clone = clone(auto)
        auto_clone_params = auto_clone.get_params()

        # Make sure all keys are copied properly
        for k, v in auto.get_params().items():
            self.assertIn(k, auto_clone_params)

        # Make sure the params getter of estimator are honored
        klass = auto.__class__
        new_object_params = auto.get_params(deep=False)
        for name, param in new_object_params.items():
            new_object_params[name] = clone(param, safe=False)

        new_object = klass(**new_object_params)
        params_set = new_object.get_params(deep=False)

        for name in new_object_params:
            param1 = new_object_params[name]
            param2 = params_set[name]
            self.assertEqual(param1, param2)

    def test_set_params(self):
        pass

    def test_get_params(self):
        pass

    def test_add_classifier(self):
        """Test that classifiers can be added

        Expects
        -------
        * There should be 0 components initially
        * There should be 1 component after adding a classifier
        * The classifier should be in the search space of the Pipeline after being added
        """
        self.assertEqual(
            len(classification_components.additional_components.components), 0
        )
        self.assertEqual(len(_addons["classification"].components), 0)

        classification_components.add_classifier(DummyClassifier)

        self.assertEqual(
            len(classification_components.additional_components.components), 1
        )
        self.assertEqual(len(_addons["classification"].components), 1)

        cs = SimpleClassificationPipeline().get_hyperparameter_search_space()
        self.assertIn("DummyClassifier", str(cs))

        del classification_components.additional_components.components[
            "DummyClassifier"
        ]

    def test_add_preprocessor(self):
        """Test that preprocessors can be added

        Expects
        -------
        * There should be 0 components initially
        * There should be 1 component after adding a preprocessor
        * The preprocessor ii in the search space of the Pipeline after being added
        """
        self.assertEqual(
            len(preprocessing_components.additional_components.components), 0
        )
        self.assertEqual(len(_addons["feature_preprocessing"].components), 0)

        preprocessing_components.add_preprocessor(DummyPreprocessor)

        self.assertEqual(
            len(preprocessing_components.additional_components.components), 1
        )
        self.assertEqual(len(_addons["feature_preprocessing"].components), 1)

        cs = SimpleClassificationPipeline().get_hyperparameter_search_space()
        self.assertIn("DummyPreprocessor", str(cs))

        del preprocessing_components.additional_components.components[
            "DummyPreprocessor"
        ]

    def _test_set_hyperparameter_choice(
        self, expected_key, implementation, config_dict
    ):
        """Given a configuration in config, this procedure makes sure that the given
        implementation, which should be a Choice component, honors the type of the
        object, and any hyperparameter associated to it

        TODO: typing
        """
        keys_checked = [expected_key]
        implementation_type = config_dict[expected_key]
        expected_type = implementation.get_components()[implementation_type]
        self.assertIsInstance(implementation.choice, expected_type)

        # Are there further hyperparams?
        # A choice component might have attribute requirements that we need to check
        expected_sub_key = (
            expected_key.replace(":__choice__", ":") + implementation_type
        )
        expected_attributes = {}
        if "data_preprocessor:__choice__" in expected_key:
            # We have to check both the numerical and categorical
            to_check = {
<<<<<<< HEAD
                "numerical_transformer": implementation.choice.numer_ppl.named_steps,
                "categorical_transformer": implementation.choice.categ_ppl.named_steps,
=======
                'numerical_transformer': implementation.choice.numer_ppl.named_steps,
                'categorical_transformer': implementation.choice.categ_ppl.named_steps,
                'text_transformer': implementation.choice.txt_ppl.named_steps,
>>>>>>> 322cdf3a
            }

            for data_type, pipeline in to_check.items():
                for sub_name, sub_step in pipeline.items():
                    # If it is a Choice, make sure it is the correct one!
                    if isinstance(sub_step, AutoSklearnChoice):
                        key = "data_preprocessor:feature_type:{}:{}:__choice__".format(
                            data_type, sub_name
                        )
                        keys_checked.extend(
                            self._test_set_hyperparameter_choice(
                                key, sub_step, config_dict
                            )
                        )
                    # If it is a component, make sure it has the correct hyperparams
                    elif isinstance(sub_step, AutoSklearnComponent):
                        keys_checked.extend(
                            self._test_set_hyperparameter_component(
                                "data_preprocessor:feature_type:{}:{}".format(
                                    data_type, sub_name
                                ),
                                sub_step,
                                config_dict,
                            )
                        )
                    else:
                        raise ValueError("New type of pipeline component!")
            return keys_checked

        for key, value in config_dict.items():
            if key != expected_key and expected_sub_key in key:
                expected_attributes[key.split(":")[-1]] = value
                keys_checked.append(key)

        if expected_attributes:
            attributes = vars(implementation.choice)
            # Cannot check the whole dictionary, just names, as some
            # classes map the text hyperparameter directly to a function!
            for expected_attribute in expected_attributes.keys():
                self.assertIn(expected_attribute, attributes.keys())

        return keys_checked

    def _test_set_hyperparameter_component(
        self, expected_key, implementation, config_dict
    ):
        """
        Given a configuration in config, this procedure makes sure that
        the given implementation, which should be a autosklearn component, honors
        is created with the desired hyperparameters stated in config_dict

        TODO: typing
        """
        keys_checked = []
        attributes = vars(implementation)
        expected_attributes = {}
        for key, value in config_dict.items():
            if expected_key in key:
                keys_checked.append(key)
                key = key.replace(expected_key + ":", "")
                if ":" in key:
                    raise ValueError(
                        "This utility should only be called with a "
                        "matching string that produces leaf configurations, "
                        "that is no further colons are expected, yet key={}"
                        "".format(key)
                    )
                expected_attributes[key] = value
        # self.assertDictContainsSubset(expected_attributes, attributes)
        # Cannot check the whole dictionary, just names, as some
        # classes map the text hyperparameter directly to a function!
        for expected_attribute in expected_attributes.keys():
            self.assertIn(expected_attribute, attributes.keys())
        return keys_checked

    def test_set_hyperparameters_honors_configuration(self):
        """Makes sure that a given configuration is honored in practice.

        This method tests that the set hyperparameters actually create objects
        that comply with the given configuration. It iterates trough the pipeline to
        make sure we did not miss a step, but also checks at the end that every
        configuration from Config was checked.

        Also considers random_state and ensures pipeline steps correctly recieve
        the right random_state
        """
        random_state = 1
        all_combinations = list(itertools.product([True, False], repeat=4))
        for (
            sparse,
            multilabel,
            signed,
            multiclass,
        ) in all_combinations:
            dataset_properties = {
                "sparse": sparse,
                "multilabel": multilabel,
                "multiclass": multiclass,
                "signed": signed,
            }
            cls = SimpleClassificationPipeline(
                random_state=random_state,
                dataset_properties=dataset_properties,
            )
            cs = cls.get_hyperparameter_search_space()
            config = cs.sample_configuration()

            # Set hyperparameters takes a given config and translate
            # a config to an actual implementation
            cls.set_hyperparameters(config)
            config_dict = config.get_dictionary()

            # keys to check is our mechanism to ensure that every
            # every config key is checked
            keys_checked = []

            for name, step in cls.named_steps.items():
                if name == "data_preprocessor":
                    keys_checked.extend(
                        self._test_set_hyperparameter_choice(
                            "data_preprocessor:__choice__", step, config_dict
                        )
                    )
                    self.assertEqual(step.random_state, random_state)
                elif name == "balancing":
                    keys_checked.extend(
                        self._test_set_hyperparameter_component(
                            "balancing", step, config_dict
                        )
                    )
                elif name == "feature_preprocessor":
                    keys_checked.extend(
                        self._test_set_hyperparameter_choice(
                            "feature_preprocessor:__choice__", step, config_dict
                        )
                    )
                    self.assertEqual(step.random_state, random_state)
                elif name == "classifier":
                    keys_checked.extend(
                        self._test_set_hyperparameter_choice(
                            "classifier:__choice__", step, config_dict
                        )
                    )
                    self.assertEqual(step.random_state, random_state)
                else:
                    raise ValueError(
                        "Found another type of step! Need to update this check"
                    )

            # Make sure we checked the whole configuration
            self.assertSetEqual(set(config_dict.keys()), set(keys_checked))

    def test_fit_instantiates_component(self):
        """Make sure that if a preprocessor is added, it's fit
        method is called"""
        preprocessing_components.add_preprocessor(CrashPreprocessor)

        # We reduce the search space as forbidden clauses prevent to instantiate
        # the user defined preprocessor manually
        cls = SimpleClassificationPipeline(include={"classifier": ["random_forest"]})
        cs = cls.get_hyperparameter_search_space()
        self.assertIn("CrashPreprocessor", str(cs))
        config = cs.sample_configuration()
        try:
            config["feature_preprocessor:__choice__"] = "CrashPreprocessor"
        except Exception as e:
            # In case of failure clean up the components and print enough information
            # to clean up with check in the future
            del preprocessing_components.additional_components.components[
                "CrashPreprocessor"
            ]
            self.fail("cs={} config={} Exception={}".format(cs, config, e))

        cls.set_hyperparameters(config)

        with self.assertRaisesRegex(ValueError, "Make sure fit is called"):
            with ignore_warnings(classifier_warnings):
                cls.fit(
                    X=np.array([[1, 2, 3, 4], [5, 6, 7, 8], [9, 10, 11, 12]]),
                    y=np.array([1, 0, 1, 1]),
                )

        del preprocessing_components.additional_components.components[
            "CrashPreprocessor"
        ]<|MERGE_RESOLUTION|>--- conflicted
+++ resolved
@@ -1119,14 +1119,9 @@
         if "data_preprocessor:__choice__" in expected_key:
             # We have to check both the numerical and categorical
             to_check = {
-<<<<<<< HEAD
-                "numerical_transformer": implementation.choice.numer_ppl.named_steps,
-                "categorical_transformer": implementation.choice.categ_ppl.named_steps,
-=======
                 'numerical_transformer': implementation.choice.numer_ppl.named_steps,
                 'categorical_transformer': implementation.choice.categ_ppl.named_steps,
                 'text_transformer': implementation.choice.txt_ppl.named_steps,
->>>>>>> 322cdf3a
             }
 
             for data_type, pipeline in to_check.items():
