--- conflicted
+++ resolved
@@ -215,12 +215,7 @@
         )
 
         classifier = SimpleClassificationPipeline(
-<<<<<<< HEAD
-            dataset_properties={"multilabel": True}
-=======
-            dataset_properties={'multilabel': True},
-            random_state=0
->>>>>>> f5964cad
+            dataset_properties={"multilabel": True}, random_state=0
         )
         cs = classifier.get_hyperparameter_search_space()
 
@@ -248,16 +243,10 @@
 
         classifier = SimpleClassificationPipeline(
             include={
-<<<<<<< HEAD
                 "classifier": ["random_forest"],
                 "feature_preprocessor": ["no_preprocessing"],
-            }
-=======
-                'classifier': ['random_forest'],
-                'feature_preprocessor': ['no_preprocessing']
             },
-            random_state=0
->>>>>>> f5964cad
+            random_state=0,
         )
         classifier.fit_transformer(X_train, Y_train)
 
