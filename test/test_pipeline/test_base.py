--- conflicted
+++ resolved
@@ -62,20 +62,13 @@
         self.assertEqual(len(cs.get_hyperparameter("p0:__choice__").choices),
                          14)
         self.assertEqual(len(cs.get_hyperparameter("p1:__choice__").choices),
-<<<<<<< HEAD
-                         16)
-        self.assertEqual(len(cs.get_hyperparameter("c:__choice__").choices),
-                         18)
-        self.assertEqual(114, len(cs.forbidden_clauses))
 
-=======
                          15)
         self.assertEqual(len(cs.get_hyperparameter("c:__choice__").choices),
                          15)
         #for clause in sorted([str(clause) for clause in cs.forbidden_clauses]):
         #    print(clause)
         self.assertEqual(107, len(cs.forbidden_clauses))
->>>>>>> 12d75a88
 
         cs = ConfigSpace.configuration_space.ConfigurationSpace()
         dataset_properties = {'target_type': 'classification', 'sparse': True}
