from typing import Dict, Optional

import unittest

import numpy as np
import sklearn.metrics

<<<<<<< HEAD
from autosklearn.pipeline.constants import SPARSE
from autosklearn.pipeline.util import (
    _test_classifier,
    _test_classifier_iterative_fit,
    _test_classifier_predict_proba,
)

from ...ignored_warnings import classifier_warnings, ignore_warnings
=======
from test.test_pipeline.ignored_warnings import ignore_warnings, classifier_warnings
>>>>>>> 322cdf3a


class BaseClassificationComponentTest(unittest.TestCase):
    # Magic command to not run tests on base class
    __test__ = False

    res = None

    module = None
    sk_module = None
    # Hyperparameter which is increased by iterative_fit
    step_hyperparameter = None

    def test_default_iris(self):

        if self.__class__ == BaseClassificationComponentTest:
            return

        for i in range(2):
            predictions, targets, n_calls = _test_classifier(
                dataset="iris", classifier=self.module
            )
            self.assertAlmostEqual(
                self.res["default_iris"],
                sklearn.metrics.accuracy_score(targets, predictions),
                places=self.res.get("default_iris_places", 7),
            )

            if self.res.get("iris_n_calls"):
                self.assertEqual(self.res["iris_n_calls"], n_calls)

    def test_get_max_iter(self):
        if self.__class__ == BaseClassificationComponentTest:
            return

        if not hasattr(self.module, "iterative_fit"):
            return

        self.module.get_max_iter()

    def test_default_iris_iterative_fit(self):

        if self.__class__ == BaseClassificationComponentTest:
            return

        if not hasattr(self.module, "iterative_fit"):
            return

        for i in range(2):
            predictions, targets, classifier = _test_classifier_iterative_fit(
                dataset="iris", classifier=self.module
            )
            self.assertAlmostEqual(
                self.res["default_iris_iterative"],
                sklearn.metrics.accuracy_score(targets, predictions),
                places=self.res.get("default_iris_iterative_places", 7),
            )

            if self.step_hyperparameter is not None:
                self.assertEqual(
                    getattr(classifier.estimator, self.step_hyperparameter["name"]),
                    self.res.get(
                        "iris_iterative_n_iter", self.step_hyperparameter["value"]
                    ),
                )

    def test_default_iris_predict_proba(self):

        if self.__class__ == BaseClassificationComponentTest:
            return

        for _ in range(2):
            predictions, targets = _test_classifier_predict_proba(
                dataset="iris", classifier=self.module
            )
            self.assertAlmostEqual(
                self.res["default_iris_proba"],
                sklearn.metrics.log_loss(targets, predictions),
                places=self.res.get("default_iris_proba_places", 7),
            )

    def test_default_iris_sparse(self):

        if self.__class__ == BaseClassificationComponentTest:
            return

        if SPARSE not in self.module.get_properties()["input"]:
            return

        for i in range(2):
            predictions, targets, _ = _test_classifier(
                dataset="iris", classifier=self.module, sparse=True
            )
            self.assertAlmostEqual(
                self.res["default_iris_sparse"],
                sklearn.metrics.accuracy_score(targets, predictions),
                places=self.res.get("default_iris_sparse_places", 7),
            )

    def test_default_digits_binary(self):

        if self.__class__ == BaseClassificationComponentTest:
            return

        for i in range(2):
            predictions, targets, _ = _test_classifier(
                classifier=self.module, dataset="digits", sparse=False, make_binary=True
            )
            self.assertAlmostEqual(
                self.res["default_digits_binary"],
                sklearn.metrics.accuracy_score(targets, predictions),
                places=self.res.get("default_digits_binary_places", 7),
            )

    def test_default_digits(self):

        if self.__class__ == BaseClassificationComponentTest:
            return

        for i in range(2):
            predictions, targets, n_calls = _test_classifier(
                dataset="digits", classifier=self.module
            )
            self.assertAlmostEqual(
                self.res["default_digits"],
                sklearn.metrics.accuracy_score(targets, predictions),
                places=self.res.get("default_digits_places", 7),
            )

            if self.res.get("digits_n_calls"):
                self.assertEqual(self.res["digits_n_calls"], n_calls)

    def test_default_digits_iterative_fit(self):

        if self.__class__ == BaseClassificationComponentTest:
            return

        if not hasattr(self.module, "iterative_fit"):
            return

        for i in range(2):
            predictions, targets, classifier = _test_classifier_iterative_fit(
                dataset="digits", classifier=self.module
            )
            self.assertAlmostEqual(
                self.res["default_digits_iterative"],
                sklearn.metrics.accuracy_score(targets, predictions),
                places=self.res.get("default_digits_iterative_places", 7),
            )

            if self.step_hyperparameter is not None:
                self.assertEqual(
                    getattr(classifier.estimator, self.step_hyperparameter["name"]),
                    self.res.get(
                        "digits_iterative_n_iter", self.step_hyperparameter["value"]
                    ),
                )

    def test_default_digits_multilabel(self):

        if self.__class__ == BaseClassificationComponentTest:
            return

        if not self.module.get_properties()["handles_multilabel"]:
            return

        for _ in range(2):
            predictions, targets, _ = _test_classifier(
                classifier=self.module, dataset="digits", make_multilabel=True
            )

            score = sklearn.metrics.precision_score(
                targets, predictions, average="macro", zero_division=0
            )
            self.assertAlmostEqual(
                self.res["default_digits_multilabel"],
                score,
                places=self.res.get("default_digits_multilabel_places", 7),
            )

    def test_default_digits_multilabel_predict_proba(self):

        if self.__class__ == BaseClassificationComponentTest:
            return

        if not self.module.get_properties()["handles_multilabel"]:
            return

        for i in range(2):
            predictions, targets = _test_classifier_predict_proba(
                classifier=self.module, make_multilabel=True
            )
            self.assertEqual(predictions.shape, ((50, 3)))
            self.assertAlmostEqual(
                self.res["default_digits_multilabel_proba"],
                sklearn.metrics.roc_auc_score(targets, predictions, average="macro"),
                places=self.res.get("default_digits_multilabel_proba_places", 7),
            )

    def test_target_algorithm_multioutput_multiclass_support(self):

        if self.__class__ == BaseClassificationComponentTest:
            return

        if not self.module.get_properties()["handles_multiclass"]:
            return
        elif self.sk_module is not None:
            cls = self.sk_module
            X = np.random.random((10, 10))
            y = np.random.randint(0, 1, size=(10, 10))
            self.assertRaisesRegex(
                ValueError, "bad input shape \\(10, 10\\)", cls.fit, X, y
            )
        else:
            return

    def test_module_idempotent(self):
        """Fitting twice with the same config gives the same model params.

        This is only valid when the random_state passed is an int. If a
        RandomState object is passed then repeated calls to fit will have
        different results. See the section on "Controlling Randomness" in the
        sklearn docs.

        https://scikit-learn.org/0.24/common_pitfalls.html#controlling-randomness
        """
        if self.__class__ == BaseClassificationComponentTest:
            return

        classifier_cls = self.module

        X = np.array(
            [
                [0, 0],
                [0, 1],
                [1, 0],
                [1, 1],
                [0, 0],
                [0, 1],
                [1, 0],
                [1, 1],
                [0, 0],
                [0, 1],
                [1, 0],
                [1, 1],
                [0, 0],
                [0, 1],
                [1, 0],
                [1, 1],
            ]
        )
        y = np.array(
            [
                0,
                1,
                1,
                0,
                0,
                1,
                1,
                0,
                0,
                1,
                1,
                0,
                0,
                1,
                1,
                0,
            ]
        )

        # There are certain errors we ignore so we wrap this in a function
        def fitted_params(model) -> Optional[Dict]:
            """
            Returns the params if fitted successfully, else None if an
            acceptable error occurs
            """
            # We are okay with Numerical in Quadractic disciminant analysis
            def is_QDA_error(err):
                return "Numerical problems in QDA" in err.args[0]

            # We are okay if the BaseClassifier in AdaBoostClassifier is worse
            # than random so no ensemble can be fit
            def is_AdaBoostClassifier_error(err):
                return (
                    "BaseClassifier in AdaBoostClassifier ensemble is worse"
                    + " than random, ensemble can not be fit."
                    in err.args[0]
                )

            def is_unset_param_raw_predictions_val_error(err):
                return (
                    "local variable 'raw_predictions_val' referenced before"
                    + " assignment"
                    in err.args[0]
                )

            try:
                with ignore_warnings(classifier_warnings):
                    model.fit(X.copy(), y.copy())
            except ValueError as e:
                if is_AdaBoostClassifier_error(e) or is_QDA_error(e):
                    return None
            except UnboundLocalError as e:
                if is_unset_param_raw_predictions_val_error(e):
                    return None

            return model.estimator.get_params()

        # We ignore certain keys when comparing
        param_keys_ignored = ["base_estimator"]

        # We use the default config + sampled ones
        configuration_space = classifier_cls.get_hyperparameter_search_space()

        default = configuration_space.get_default_configuration()
        sampled = [configuration_space.sample_configuration() for _ in range(2)]

        for seed, config in enumerate([default] + sampled):
            model_args = {"random_state": seed, **config}
            classifier = classifier_cls(**model_args)

            # Get the parameters on the first and second fit with config params
            params_first = fitted_params(classifier)
            if hasattr(classifier.estimator, "random_state"):
                rs_1 = classifier.random_state
                rs_estimator_1 = classifier.estimator.random_state

            params_second = fitted_params(classifier)
            if hasattr(classifier.estimator, "random_state"):
                rs_2 = classifier.random_state
                rs_estimator_2 = classifier.estimator.random_state

            # An acceptable error occured, skip to next sample
            if params_first is None or params_second is None:
                continue

            # Remove keys we don't wish to include in the comparison
            for params in [params_first, params_second]:
                for key in param_keys_ignored:
                    if key in params:
                        del params[key]

            # They should have equal parameters
            self.assertEqual(
                params_first, params_second, f"Failed with model args {model_args}"
            )
            if hasattr(classifier.estimator, "random_state"):
                assert all(
                    [
                        seed == random_state
                        for random_state in [rs_1, rs_estimator_1, rs_2, rs_estimator_2]
                    ]
                )<|MERGE_RESOLUTION|>--- conflicted
+++ resolved
@@ -5,18 +5,7 @@
 import numpy as np
 import sklearn.metrics
 
-<<<<<<< HEAD
-from autosklearn.pipeline.constants import SPARSE
-from autosklearn.pipeline.util import (
-    _test_classifier,
-    _test_classifier_iterative_fit,
-    _test_classifier_predict_proba,
-)
-
-from ...ignored_warnings import classifier_warnings, ignore_warnings
-=======
 from test.test_pipeline.ignored_warnings import ignore_warnings, classifier_warnings
->>>>>>> 322cdf3a
 
 
 class BaseClassificationComponentTest(unittest.TestCase):
