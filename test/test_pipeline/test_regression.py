--- conflicted
+++ resolved
@@ -2,11 +2,6 @@
 import itertools
 import resource
 import tempfile
-<<<<<<< HEAD
-=======
-import unittest
-import unittest.mock
->>>>>>> b2ac331c
 
 import numpy as np
 import sklearn.datasets
@@ -138,7 +133,6 @@
         X_test = X[200:, :]
         Y_test = Y[200:, :]
 
-<<<<<<< HEAD
         data = {
             "X_train": X_train,
             "Y_train": Y_train,
@@ -147,18 +141,11 @@
         }
 
         dataset_properties = {"multioutput": True}
-=======
-        data = {'X_train': X_train, 'Y_train': Y_train,
-                'X_test': X_test, 'Y_test': Y_test}
-
-        dataset_properties = {'multioutput': True}
->>>>>>> b2ac331c
         pipeline = SimpleRegressionPipeline(dataset_properties=dataset_properties)
         cs = pipeline.get_hyperparameter_search_space()
 
         self._test_configurations(cs, data=data, dataset_properties=dataset_properties)
 
-<<<<<<< HEAD
     def _test_configurations(
         self,
         configurations_space,
@@ -166,10 +153,6 @@
         data=None,
         dataset_properties=None,
     ):
-=======
-    def _test_configurations(self, configurations_space, make_sparse=False,
-                             data=None, dataset_properties=None):
->>>>>>> b2ac331c
         # Use a limit of ~4GiB
         limit = 3072 * 1024 * 1024
         resource.setrlimit(resource.RLIMIT_AS, (limit, limit))
