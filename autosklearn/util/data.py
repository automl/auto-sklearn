import warnings
from typing import (
    Any,
    Dict,
    Iterator,
    List,
    Mapping,
    Optional,
    Sequence,
    Tuple,
    Type,
    Union,
    cast
)

import numpy as np

<<<<<<< HEAD
__all__ = ["predict_RAM_usage", "convert_to_num", "convert_to_bin"]
=======
import pandas as pd

from scipy.sparse import spmatrix

from sklearn.model_selection import train_test_split

from autosklearn.data.validation import SUPPORTED_FEAT_TYPES
from autosklearn.evaluation.splitter import CustomStratifiedShuffleSplit


# TODO: TypedDict with python 3.8
#
#   When upgrading to python 3.8 as minimum version, this should be a TypedDict
#   so that mypy can identify the fields types
DatasetCompressionSpec = Dict[str, Union[float, List[str]]]

# Default specification for arg `dataset_compression`
default_dataset_compression_arg:  DatasetCompressionSpec = {
    "memory_allocation": 0.1,
    "methods": ["precision", "subsample"]
}


def validate_dataset_compression_arg(
    dataset_compression: Mapping[str, Any],
    memory_limit: int
) -> DatasetCompressionSpec:
    """Validates and return a correct dataset_compression argument

    The returned value can be safely used with `reduce_dataset_size_if_too_large`.

    Parameters
    ----------
    dataset_compression: Mapping[str, Any]
        The arg to validate

    Returns
    -------
    DatasetCompressionSpec
        The validated and correct dataset compression spec
    """
    if isinstance(dataset_compression, Mapping):
        # Fill with defaults if they don't exist
        dataset_compression = {
            **default_dataset_compression_arg,
            **dataset_compression
        }

        # Must contain known keys
        if set(dataset_compression.keys()) != set(default_dataset_compression_arg.keys()):
            raise ValueError(
                f"Unknown key in dataset_compression, {list(dataset_compression.keys())}."
                f"\nPossible keys are {list(default_dataset_compression_arg.keys())}"
            )

        memory_allocation = dataset_compression["memory_allocation"]

        # "memory_allocation" must be float or int
        if not (isinstance(memory_allocation, float) or isinstance(memory_allocation, int)):
            raise ValueError(
                "key 'memory_allocation' must be an `int` or `float`"
                f"\ntype = {memory_allocation}"
                f"\ndataset_compression = {dataset_compression}"
            )

        # "memory_allocation" must be in (0,1) if float
        if isinstance(memory_allocation, float) and not (0.0 < memory_allocation < 1.0):
            raise ValueError(
                "key 'memory_allocation' if float must be in (0, 1)"
                f"\nmemory_allocation = {memory_allocation}"
                f"\ndataset_compression = {dataset_compression}"
            )

        # "memory_allocation" if absolute, should be > 0 and < memory_limit
        if isinstance(memory_allocation, int) and not (0 < memory_allocation < memory_limit):
            raise ValueError(
                f"key 'memory_allocation' if int must be in (0, memory_limit={memory_limit})"
                f"\nmemory_allocation = {memory_allocation}"
                f"\ndataset_compression = {dataset_compression}"
            )

        # "methods" must be non-empty sequence
        if (
            not isinstance(dataset_compression["methods"], Sequence)
            or len(dataset_compression["methods"]) <= 0
        ):
            raise ValueError(
                "key 'methods' must be a non-empty list"
                f"\nmethods = {dataset_compression['methods']}"
                f"\ndataset_compression = {dataset_compression}"
            )

        # "methods" must contain known methods
        if any(
            method not in cast(Sequence, default_dataset_compression_arg["methods"])  # mypy
            for method in dataset_compression["methods"]
        ):
            raise ValueError(
                f"key 'methods' can only contain {default_dataset_compression_arg['methods']}"
                f"\nmethods = {dataset_compression['methods']}"
                f"\ndataset_compression = {dataset_compression}"
            )

        return cast(DatasetCompressionSpec, dataset_compression)
    else:
        raise ValueError(
            f"Unknown type for `dataset_compression` {type(dataset_compression)}"
            f"\ndataset_compression = {dataset_compression}"
        )


class _DtypeReductionMapping(Mapping):
    """
    Unfortuantly, mappings compare by hash(item) and not the __eq__ operator
    between the key and the item.

    Hence we wrap the dict in a Mapping class and implement our own __getitem__
    such that we do use __eq__ between keys and query items.

    >>> np.float32 == dtype('float32') # True, they are considered equal
    >>>
    >>> mydict = { np.float32: 'hello' }
    >>>
    >>> # Equal by __eq__ but dict operations fail
    >>> np.dtype('float32') in mydict # False
    >>> mydict[dtype('float32')]  # KeyError

    This mapping class fixes that supporting the `in` operator as well as `__getitem__`

    >>> reduction_mapping = _DtypeReductionMapping()
    >>>
    >>> reduction_mapping[np.dtype('float64')] # np.float32
    >>> np.dtype('float32') in reduction_mapping # True
    """

    # Information about dtype support
    _mapping: Dict[type, type] = {
        np.float32: np.float32,
        np.float64: np.float32,
    }

    # In spite of the names, np.float96 and np.float128
    # provide only as much precision as np.longdouble,
    # that is, 80 bits on most x86 machines and 64 bits
    # in standard Windows builds.
    if hasattr(np, 'float96'):
        _mapping[np.float96] = np.float64

    if hasattr(np, 'float128'):
        _mapping[np.float128] = np.float64

    @classmethod
    def __getitem__(cls, item: type) -> type:
        for k, v in cls._mapping.items():
            if k == item:
                return v
        raise KeyError(item)

    @classmethod
    def __iter__(cls) -> Iterator[type]:
        return iter(cls._mapping.keys())

    @classmethod
    def __len__(cls) -> int:
        return len(cls._mapping)


reduction_mapping = _DtypeReductionMapping()
supported_precision_reductions = list(reduction_mapping)
>>>>>>> 322cdf3a


def binarization(array: Union[List, np.ndarray]) -> np.ndarray:
    # Takes a binary-class datafile and turn the max value (positive class)
    # into 1 and the min into 0
    array = np.array(array, dtype=float)  # conversion needed to use np.inf
    if len(np.unique(array)) > 2:
        raise ValueError(
            "The argument must be a binary-class datafile. "
            "{} classes detected".format(len(np.unique(array)))
        )

    # manipulation which aims at avoid error in data
    # with for example classes '1' and '2'.
    array[array == np.amax(array)] = np.inf
    array[array == np.amin(array)] = 0
    array[array == np.inf] = 1
    return np.array(array, dtype=int)


def multilabel_to_multiclass(array: Union[List, np.ndarray]) -> np.ndarray:
    array = binarization(array)
    return np.array([np.nonzero(array[i, :])[0][0] for i in range(len(array))])


def convert_to_num(Ybin: np.ndarray) -> np.ndarray:
    """
    Convert binary targets to numeric vector
    typically classification target values
    :param Ybin:
    :return:
    """
    result = np.array(Ybin)
    if len(Ybin.shape) != 1:
        result = np.dot(Ybin, range(Ybin.shape[1]))
    return result


def convert_to_bin(Ycont: List, nval: int, verbose: bool = True) -> List:
    # Convert numeric vector to binary (typically classification target values)
    if verbose:
        pass
    Ybin = [[0] * nval for _ in range(len(Ycont))]
    for i in range(len(Ybin)):
        line = Ybin[i]
        line[int(Ycont[i])] = 1
        Ybin[i] = line
    return Ybin


def predict_RAM_usage(X: np.ndarray, categorical: List[bool]) -> float:
    # Return estimated RAM usage of dataset after OneHotEncoding in bytes.
    estimated_columns = 0
    for i, cat in enumerate(categorical):
        if cat:
            unique_values = np.unique(X[:, i])
            num_unique_values = np.sum(np.isfinite(unique_values))
            estimated_columns += num_unique_values
        else:
            estimated_columns += 1
    estimated_ram = estimated_columns * X.shape[0] * X.dtype.itemsize
    return estimated_ram


def subsample(
    X: Union[np.ndarray, spmatrix],
    y: np.ndarray,
    is_classification: bool,
    sample_size: Union[float, int],
    random_state: Optional[Union[int, np.random.RandomState]] = None,
) -> Tuple[SUPPORTED_FEAT_TYPES, Union[List, np.ndarray, pd.DataFrame, pd.Series]]:
    """ Subsamples data returning the same type as it recieved.

    If `is_classification`, we split using a stratified shuffle split which
    preserves unique labels in the training set.

    NOTE:
    It's highly unadvisable to use lists here. In order to preserver types,
    we convert to a numpy array and then back to a list.

    NOTE2:
    Interestingly enough, StratifiedShuffleSplut and descendants don't support
    sparse `y` in `split(): _check_array` call. Hence, neither do we.

    Parameters
    ----------
    X: Union[np.ndarray, spmatrix]
        The X's to subsample

    y: np.ndarray
        The Y's to subsample

    is_classification: bool
        Whether this is classification data or regression data. Required for
        knowing how to split.

    sample_size: float | int
        If float, percentage of data to take otherwise if int, an absolute
        count of samples to take.

    random_state: int | RandomState = None
        The random state to pass to the splitted

    Returns
    -------
    (np.ndarray | spmatrix, np.ndarray)
        The X and y subsampled according to sample_size
    """
    if isinstance(X, List):
        X = np.asarray(X)

    if isinstance(y, List):
        y = np.asarray(y)

    if is_classification:
        splitter = CustomStratifiedShuffleSplit(
            train_size=sample_size,
            random_state=random_state
        )
        left_idxs, _ = next(splitter.split(X=X, y=y))

        # This function supports pandas objects but they won't get here
        # yet as we do not reduce the size of pandas dataframes.
        if isinstance(X, pd.DataFrame):
            idxs = X.index[left_idxs]
            X = X.loc[idxs]
        else:
            X = X[left_idxs]

        if isinstance(y, pd.DataFrame) or isinstance(y, pd.Series):
            idxs = y.index[left_idxs]
            y = y.loc[idxs]
        else:
            y = y[left_idxs]

    else:
        X, _, y, _ = train_test_split(  # type: ignore
            X, y,
            train_size=sample_size,
            random_state=random_state,
        )

    return X, y


def reduce_precision(
    X: Union[np.ndarray, spmatrix]
) -> Tuple[Union[np.ndarray, spmatrix], Type]:
    """ Reduces the precision of a np.ndarray or spmatrix containing floats

    Parameters
    ----------
    X:  np.ndarray | spmatrix
        The data to reduce precision of.

    Returns
    -------
    (ndarray | spmatrix, dtype)
        Returns the reduced data X along with the dtype it was reduced to.
    """
    if X.dtype not in supported_precision_reductions:
        raise ValueError(f"X.dtype = {X.dtype} not equal to any supported"
                         f" {supported_precision_reductions}")

    precision = reduction_mapping[X.dtype]
    return X.astype(precision), precision


def reduce_dataset_size_if_too_large(
    X: Union[np.ndarray, spmatrix],
    y: np.ndarray,
    memory_limit: int,
    is_classification: bool,
    random_state: Union[int, np.random.RandomState] = None,
    operations: List[str] = ['precision', 'subsample'],
    memory_allocation: Union[int, float] = 0.1,
) -> Tuple[Union[np.ndarray, spmatrix], np.ndarray]:
    f""" Reduces the size of the dataset if it's too close to the memory limit.

    Follows the order of the operations passed in and retains the type of its
    input.

    Precision reduction will only work on the following float types:
    -   {supported_precision_reductions}

    Subsampling will ensure that the memory limit is satisfied while precision reduction
    will only perform one level of precision reduction. Technically, you could supply
    multiple rounds of precision reduction, i.e. to reduce np.float128 to np.float32
    you could use `operations = ['precision'] * 2`.

    However, if that's the use case, it'd be advised to simply use the function
    `autosklearn.util.data.reduce_precision`.

    NOTE: limitations
    * Does not support dataframes yet
        -   Requires implementing column wise precision reduction
        -   Requires calculating memory usage

    Parameters
    ----------
    X: np.ndarray | spmatrix
        The features of the dataset.

    y: np.ndarray
        The labels of the dataset.

    memory_limit: int
        The amount of memory allocated in megabytes

    is_classification: bool
        Whether it's a classificaiton dataset or not. This is important when
        considering how to subsample.

    random_state: int | RandomState = None
        The random_state to use for subsampling.

    operations: List[str] = ['precision', 'subsampling']
        A list of operations that are permitted to be performed to reduce
        the size of the dataset.

        **precision**

        Reduce the precision of float types

        **subsample**

        Reduce the amount of samples of the dataset such that it fits into the allocated memory.
        Ensures stratification and that unique labels are present

    memory_allocation: Union[int, float] = 0.1
        The amount of memory to allocate to the dataset. A float specifys that the
        dataset will try to be fit into that percentage of memory. An int specifies an
        absolute amount.

    Returns
    -------
    (spmatrix | np.ndarray, np.ndarray)
        The reduced X, y if reductions were needed
    """
    # Validation
    assert memory_limit > 0

    if isinstance(memory_allocation, float):
        if not (0.0 < memory_allocation < 1.0):
            raise ValueError("memory_allocation if float must be in (0, 1)")

        allocated_memory = memory_limit * memory_allocation

    elif isinstance(memory_allocation, int):
        if not (0 < memory_allocation < memory_limit):
            raise ValueError("memory_allocation if int must be in (0, memory_limit)")

        allocated_memory = memory_allocation

    else:
        raise ValueError(f"Unknown type for `memory_allocation` {type(memory_allocation)}")

    if 'precision' in operations and X.dtype not in supported_precision_reductions:
        raise ValueError(f"Unsupported type `{X.dtype}` for precision reduction")

    def megabytes(arr: Union[np.ndarray, spmatrix]) -> float:
        return (arr.nbytes if isinstance(X, np.ndarray) else arr.data.nbytes) / (2**20)

    for operation in operations:

        if operation == 'precision':
            # If the dataset is too big for the allocated memory,
            # we then try to reduce the precision if it's a high precision dataset
            if megabytes(X) > allocated_memory:
                X, precision = reduce_precision(X)
                warnings.warn(
                    f'Dataset too large for allocated memory {allocated_memory}MB, '
                    f'reduced the precision from {X.dtype} to {precision}',
                )

        elif operation == 'subsample':
            # If the dataset is still too big such that we couldn't fit
            # into the allocated memory, we subsample it so that it does
            if megabytes(X) > allocated_memory:

                n_samples_before = X.shape[0]
                sample_percentage = allocated_memory / megabytes(X)

                # NOTE: type ignore
                #
                # Tried the generic `def subsample(X: T) -> T` approach but it was
                # failing elsewhere, keeping it simple for now
                X, y = subsample(  # type: ignore
                    X, y,
                    sample_size=sample_percentage,
                    is_classification=is_classification,
                    random_state=random_state
                )

                n_samples_after = X.shape[0]
                warnings.warn(
                    f"Dataset too large for allocated memory {allocated_memory}MB, reduced"
                    f" number of samples from {n_samples_before} to {n_samples_after}."
                )

        else:
            raise ValueError(f"Unknown operation `{operation}`")

    return X, y<|MERGE_RESOLUTION|>--- conflicted
+++ resolved
@@ -15,9 +15,6 @@
 
 import numpy as np
 
-<<<<<<< HEAD
-__all__ = ["predict_RAM_usage", "convert_to_num", "convert_to_bin"]
-=======
 import pandas as pd
 
 from scipy.sparse import spmatrix
@@ -187,7 +184,6 @@
 
 reduction_mapping = _DtypeReductionMapping()
 supported_precision_reductions = list(reduction_mapping)
->>>>>>> 322cdf3a
 
 
 def binarization(array: Union[List, np.ndarray]) -> np.ndarray:
