--- conflicted
+++ resolved
@@ -410,21 +410,11 @@
         # evaluator, which takes into account that a run can be killed prior
         # to the model being fully fitted; thus putting intermediate results
         # into a queue and querying them once the time is over
-<<<<<<< HEAD
         if self.include is not None and self.exclude is not None:
             for node in self.include.keys():
                 if node in self.exclude.keys():
                     raise ValueError('Cannot specify include and exclude for same step {0}.'
                                      .format(node))
-=======
-        include, exclude = parse_include_exclude_components(
-            task=self.task,
-            include_estimators=self.include_estimators,
-            exclude_estimators=self.exclude_estimators,
-            include_preprocessors=self.include_preprocessors,
-            exclude_preprocessors=self.exclude_preprocessors,
-        )
->>>>>>> d36ad325
 
         ta_kwargs = dict(
             backend=copy.deepcopy(self.backend),
