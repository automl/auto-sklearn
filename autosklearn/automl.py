--- conflicted
+++ resolved
@@ -26,11 +26,8 @@
     pipeline
 from autosklearn.ensemble_builder import EnsembleBuilder
 from autosklearn.smbo import AutoMLSMBO
-<<<<<<< HEAD
 from autosklearn.util.hash import hash_numpy_array
-=======
 from autosklearn.metrics import get_metric
->>>>>>> a964d7ea
 
 
 class AutoML(BaseEstimator):
@@ -146,8 +143,6 @@
 
         self._logger = self._get_logger(dataset_name)
 
-        metric = get_metric(metric, task)
-
         if feat_type is not None and len(feat_type) != X.shape[1]:
             raise ValueError('Array feat_type does not have same number of '
                              'variables as X has features. %d vs %d.' %
