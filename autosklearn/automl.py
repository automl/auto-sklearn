--- conflicted
+++ resolved
@@ -2,13 +2,7 @@
 from typing import Any, Dict, List, Mapping, Optional, Tuple, Union, cast
 
 import copy
-<<<<<<< HEAD
-from logging import warning
 import distro
-import warnings
-import distro
-=======
->>>>>>> 8cf3d5a9
 import io
 import json
 import logging.handlers
@@ -20,6 +14,7 @@
 import time
 import unittest.mock
 import uuid
+import warnings
 
 import dask
 import dask.distributed
@@ -1484,20 +1479,6 @@
 
         return predictions
 
-<<<<<<< HEAD
-    def fit_ensemble(self, y, task=None, precision=32,
-                     dataset_name=None, ensemble_nbest=None,
-                     ensemble_size=None):
-        #check for the case when ensemble_size is less than 0 
-        if not ensemble_size > 0:
-            raise ValueError("ensemble_size must be greater than 0 for fit_ensemble") 
-            
-        # AutoSklearn does not handle sparse y for now
-        y = convert_if_sparse(y)
-        if self._resampling_strategy in ['partial-cv', 'partial-cv-iterative-fit']:
-            raise ValueError('Cannot call fit_ensemble with resampling '
-                             'strategy %s.' % self._resampling_strategy)
-=======
     def fit_ensemble(
         self,
         y,
@@ -1507,6 +1488,10 @@
         ensemble_nbest=None,
         ensemble_size=None,
     ):
+        #check for the case when ensemble_size is less than 0 
+        if not ensemble_size > 0:
+            raise ValueError("ensemble_size must be greater than 0 for fit_ensemble")
+            
         # AutoSklearn does not handle sparse y for now
         y = convert_if_sparse(y)
 
@@ -1515,7 +1500,6 @@
                 "Cannot call fit_ensemble with resampling "
                 "strategy %s." % self._resampling_strategy
             )
->>>>>>> 8cf3d5a9
 
         if self._logger is None:
             self._logger = self._get_logger(dataset_name)
@@ -1998,16 +1982,12 @@
         -------
         Dict(int, Any) : dictionary of length = number of models in the ensemble
             A dictionary of models in the ensemble, where ``model_id`` is the key.
-
-<<<<<<< HEAD
-        """
-
+        """   # noqa: E501
         ensemble_dict = {} 
         #check for condition whether autosklearn is fitted if not raise runtime error
         if not self.__sklearn_is_fitted__():
             raise RuntimeError('AutoSklearn has not been fitted')
 
-
         #check for ensemble_size == 0 
         if self._ensemble_size == 0:
             warnings.warn("No models in the ensemble. Kindly check the ensemble size.")
@@ -2017,10 +1997,6 @@
         if self.ensemble_ is None:
             warnings.warn('No ensemble found. Returning empty dictionary.')
             return ensemble_dict
-=======
-        """  # noqa: E501
-        ensemble_dict = {}
->>>>>>> 8cf3d5a9
 
         def has_key(rv, key):
             return rv.additional_info and key in rv.additional_info
