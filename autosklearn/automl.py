# -*- encoding: utf-8 -*-
import io
import json
import os
from typing import Optional, List
import unittest.mock
import warnings

from ConfigSpace.read_and_write import pcs
import numpy as np
import numpy.ma as ma
import scipy.stats
from sklearn.base import BaseEstimator
from sklearn.model_selection._split import _RepeatedSplits, \
    BaseShuffleSplit, BaseCrossValidator
from smac.tae.execute_ta_run import StatusType
from smac.stats.stats import Stats
import joblib
import sklearn.utils
import scipy.sparse
from sklearn.metrics._classification import type_of_target
from sklearn.utils.validation import check_is_fitted
from sklearn.dummy import DummyClassifier, DummyRegressor

from autosklearn.metrics import Scorer
from autosklearn.data.xy_data_manager import XYDataManager
from autosklearn.evaluation import ExecuteTaFuncWithQueue
from autosklearn.evaluation.abstract_evaluator import _fit_and_suppress_warnings
from autosklearn.evaluation.train_evaluator import _fit_with_budget
from autosklearn.metrics import calculate_score
from autosklearn.util.stopwatch import StopWatch
from autosklearn.util.logging_ import get_logger, setup_logger
from autosklearn.util import pipeline
from autosklearn.ensemble_builder import EnsembleBuilder
from autosklearn.smbo import AutoMLSMBO
from autosklearn.util.hash import hash_array_or_matrix
from autosklearn.metrics import f1_macro, accuracy, r2
<<<<<<< HEAD
from autosklearn.constants import *
=======
from autosklearn.constants import * 
>>>>>>> c75a76a0


def _model_predict(model, X, batch_size, logger, task):
    def send_warnings_to_log(
            message, category, filename, lineno, file=None, line=None):
        logger.debug('%s:%s: %s:%s' % (filename, lineno, category.__name__, message))
        return
    X_ = X.copy()
    with warnings.catch_warnings():
        warnings.showwarning = send_warnings_to_log
        if task in REGRESSION_TASKS:
            if hasattr(model, 'batch_size'):
                prediction = model.predict(X_, batch_size=batch_size)
            else:
                prediction = model.predict(X_)
        else:
            if hasattr(model, 'batch_size'):
                prediction = model.predict_proba(X_, batch_size=batch_size)
            else:
                prediction = model.predict_proba(X_)

            # Check that all probability values lie between 0 and 1.
            assert(
                (prediction >= 0).all() and (prediction <= 1).all()
            ), "For {}, prediction probability not within [0, 1]!".format(
                model
            )

    if len(prediction.shape) < 1 or len(X_.shape) < 1 or \
            X_.shape[0] < 1 or prediction.shape[0] != X_.shape[0]:
        logger.warning(
            "Prediction shape for model %s is %s while X_.shape is %s",
            model, str(prediction.shape), str(X_.shape)
        )
    return prediction


class AutoML(BaseEstimator):

    def __init__(self,
                 backend,
                 time_left_for_this_task,
                 per_run_time_limit,
                 initial_configurations_via_metalearning=25,
                 ensemble_size=1,
                 ensemble_nbest=1,
                 max_models_on_disc=1,
                 ensemble_memory_limit=1000,
                 seed=1,
                 ml_memory_limit=3072,
                 metadata_directory=None,
                 debug_mode=False,
                 include_estimators=None,
                 exclude_estimators=None,
                 include_preprocessors=None,
                 exclude_preprocessors=None,
                 resampling_strategy='holdout-iterative-fit',
                 resampling_strategy_arguments=None,
                 shared_mode=False,
                 precision=32,
                 disable_evaluator_output=False,
                 get_smac_object_callback=None,
                 smac_scenario_args=None,
                 logging_config=None,
                 metric=None,
                 ):
        super(AutoML, self).__init__()
        self._backend = backend
        # self._tmp_dir = tmp_dir
        # self._output_dir = output_dir
        self._time_for_task = time_left_for_this_task
        self._per_run_time_limit = per_run_time_limit
        self._initial_configurations_via_metalearning = \
            initial_configurations_via_metalearning
        self._ensemble_size = ensemble_size
        self._ensemble_nbest = ensemble_nbest
        self._max_models_on_disc = max_models_on_disc
        self._ensemble_memory_limit = ensemble_memory_limit
        self._seed = seed
        self._ml_memory_limit = ml_memory_limit
        self._data_memory_limit = None
        self._metadata_directory = metadata_directory
        self._include_estimators = include_estimators
        self._exclude_estimators = exclude_estimators
        self._include_preprocessors = include_preprocessors
        self._exclude_preprocessors = exclude_preprocessors
        self._resampling_strategy = resampling_strategy
        self._resampling_strategy_arguments = resampling_strategy_arguments \
            if resampling_strategy_arguments is not None else {}
        if self._resampling_strategy not in ['holdout',
                                             'holdout-iterative-fit',
                                             'cv',
                                             'cv-iterative-fit',
                                             'partial-cv',
                                             'partial-cv-iterative-fit',
                                             ] \
           and not issubclass(self._resampling_strategy, BaseCrossValidator)\
           and not issubclass(self._resampling_strategy, _RepeatedSplits)\
           and not issubclass(self._resampling_strategy, BaseShuffleSplit):
            raise ValueError('Illegal resampling strategy: %s' %
                             self._resampling_strategy)

        if self._resampling_strategy in ['partial-cv',
                                         'partial-cv-iterative-fit',
                                         ] \
           and self._ensemble_size != 0:
            raise ValueError("Resampling strategy %s cannot be used "
                             "together with ensembles." % self._resampling_strategy)
        if self._resampling_strategy in ['partial-cv',
                                         'cv',
                                         'cv-iterative-fit',
                                         'partial-cv-iterative-fit',
                                         ]\
           and 'folds' not in self._resampling_strategy_arguments:
            self._resampling_strategy_arguments['folds'] = 5
        self._shared_mode = shared_mode
        self.precision = precision
        self._disable_evaluator_output = disable_evaluator_output
        # Check arguments prior to doing anything!
        if not isinstance(self._disable_evaluator_output, (bool, list)):
            raise ValueError('disable_evaluator_output must be of type bool '
                             'or list.')
        if isinstance(self._disable_evaluator_output, list):
            allowed_elements = ['model', 'y_optimization']
            for element in self._disable_evaluator_output:
                if element not in allowed_elements:
                    raise ValueError("List member '%s' for argument "
                                     "'disable_evaluator_output' must be one "
                                     "of " + str(allowed_elements))
        self._get_smac_object_callback = get_smac_object_callback
        self._smac_scenario_args = smac_scenario_args
        self.logging_config = logging_config

        self._datamanager = None
        self._dataset_name = None
        self._stopwatch = StopWatch()
        self._logger = None
        self._task = None

        self._metric = metric

        self._label_num = None
        self._parser = None
        self.models_ = None
        self.cv_models_ = None
        self.ensemble_ = None
        self._can_predict = False

        self._debug_mode = debug_mode

        if not isinstance(self._time_for_task, int):
            raise ValueError("time_left_for_this_task not of type integer, "
                             "but %s" % str(type(self._time_for_task)))
        if not isinstance(self._per_run_time_limit, int):
            raise ValueError("per_run_time_limit not of type integer, but %s" %
                             str(type(self._per_run_time_limit)))

        # After assigning and checking variables...
        # self._backend = Backend(self._output_dir, self._tmp_dir)

    def _get_logger(self, name):
        logger_name = 'AutoML(%d):%s' % (self._seed, name)
        setup_logger(os.path.join(self._backend.temporary_directory,
                                  '%s.log' % str(logger_name)),
                     self.logging_config,
                     )
        return get_logger(logger_name)

    @staticmethod
    def _start_task(watcher, task_name):
        watcher.start_task(task_name)

    @staticmethod
    def _stop_task(watcher, task_name):
        watcher.stop_task(task_name)

    @staticmethod
    def _print_load_time(basename, time_left_for_this_task,
                         time_for_load_data, logger):

        time_left_after_reading = max(
            0, time_left_for_this_task - time_for_load_data)
        logger.info('Remaining time after reading %s %5.2f sec' %
                    (basename, time_left_after_reading))
        return time_for_load_data

    def _do_dummy_prediction(self, datamanager, num_run):

        # When using partial-cv it makes no sense to do dummy predictions
        if self._resampling_strategy in ['partial-cv',
                                         'partial-cv-iterative-fit']:
            return num_run

        self._logger.info("Starting to create dummy predictions.")

        memory_limit = self._ml_memory_limit
        if memory_limit is not None:
            memory_limit = int(memory_limit)

        scenario_mock = unittest.mock.Mock()
        scenario_mock.wallclock_limit = self._time_for_task
        # This stats object is a hack - maybe the SMAC stats object should
        # already be generated here!
        stats = Stats(scenario_mock)
        stats.start_timing()
        ta = ExecuteTaFuncWithQueue(backend=self._backend,
                                    autosklearn_seed=self._seed,
                                    resampling_strategy=self._resampling_strategy,
                                    initial_num_run=num_run,
                                    logger=self._logger,
                                    stats=stats,
                                    metric=self._metric,
                                    memory_limit=memory_limit,
                                    disable_file_output=self._disable_evaluator_output,
                                    **self._resampling_strategy_arguments)

        status, cost, runtime, additional_info = \
            ta.run(1, cutoff=self._time_for_task)
        if status == StatusType.SUCCESS:
            self._logger.info("Finished creating dummy predictions.")
        else:
            self._logger.error('Error creating dummy predictions: %s ',
                               str(additional_info))
            # Fail if dummy prediction fails.
            raise ValueError("Dummy prediction failed with run state %s and additional output: %s."
                             % (str(status), str(additional_info)))

        return ta.num_run

    def fit(
        self,
        X: np.ndarray,
        y: np.ndarray,
        task: int,
        X_test: Optional[np.ndarray] = None,
        y_test: Optional[np.ndarray] = None,
        feat_type: Optional[List[str]] = None,
        dataset_name: Optional[str] = None,
        only_return_configuration_space: Optional[bool] = False,
        load_models: bool = True,
    ):
        # Reset learnt stuff
        self.models_ = None
        self.cv_models_ = None
        self.ensemble_ = None

        # The metric must exist as of this point
        # It can be provided in the constructor, or automatically
        # defined in the estimator fit call
        if self._metric is None:
            raise ValueError('No metric given.')
        if not isinstance(self._metric, Scorer):
            raise ValueError('Metric must be instance of '
                             'autosklearn.metrics.Scorer.')
        if self._shared_mode:
            # If this fails, it's likely that this is the first call to get
            # the data manager
            try:
                D = self._backend.load_datamanager()
                dataset_name = D.name
            except IOError:
                pass

        if dataset_name is None:
            dataset_name = hash_array_or_matrix(X)

        self._backend.save_start_time(self._seed)
        self._stopwatch = StopWatch()
        self._dataset_name = dataset_name
        self._stopwatch.start_task(self._dataset_name)

        self._logger = self._get_logger(dataset_name)

        if feat_type is not None and len(feat_type) != X.shape[1]:
            raise ValueError('Array feat_type does not have same number of '
                             'variables as X has features. %d vs %d.' %
                             (len(feat_type), X.shape[1]))
        if feat_type is not None and not all([isinstance(f, str)
                                              for f in feat_type]):
            raise ValueError('Array feat_type must only contain strings.')
        if feat_type is not None:
            for ft in feat_type:
                if ft.lower() not in ['categorical', 'numerical']:
                    raise ValueError('Only `Categorical` and `Numerical` are '
                                     'valid feature types, you passed `%s`' % ft)

        datamanager = XYDataManager(
            X, y,
            X_test=X_test,
            y_test=y_test,
            task=task,
            feat_type=feat_type,
            dataset_name=dataset_name,
        )

        self._backend._make_internals_directory()
        try:
            os.makedirs(self._backend.get_model_dir())
        except (OSError, FileExistsError):
            if not self._shared_mode:
                raise
        try:
            os.makedirs(self._backend.get_cv_model_dir())
        except (OSError, FileExistsError):
            if not self._shared_mode:
                raise

        self._task = datamanager.info['task']
        self._label_num = datamanager.info['label_num']

        # == Pickle the data manager to speed up loading
        self._backend.save_datamanager(datamanager)

        time_for_load_data = self._stopwatch.wall_elapsed(self._dataset_name)

        if self._debug_mode:
            self._print_load_time(
                self._dataset_name,
                self._time_for_task,
                time_for_load_data,
                self._logger)

        # == Perform dummy predictions
        num_run = 1
        # if self._resampling_strategy in ['holdout', 'holdout-iterative-fit']:
        num_run = self._do_dummy_prediction(datamanager, num_run)

        # = Create a searchspace
        # Do this before One Hot Encoding to make sure that it creates a
        # search space for a dense classifier even if one hot encoding would
        # make it sparse (tradeoff; if one hot encoding would make it sparse,
        #  densifier and truncatedSVD would probably lead to a MemoryError,
        # like this we can't use some of the preprocessing methods in case
        # the data became sparse)
        self.configuration_space, configspace_path = self._create_search_space(
            self._backend.temporary_directory,
            self._backend,
            datamanager,
            include_estimators=self._include_estimators,
            exclude_estimators=self._exclude_estimators,
            include_preprocessors=self._include_preprocessors,
            exclude_preprocessors=self._exclude_preprocessors)
        if only_return_configuration_space:
            return self.configuration_space

        # == RUN ensemble builder
        # Do this before calculating the meta-features to make sure that the
        # dummy predictions are actually included in the ensemble even if
        # calculating the meta-features takes very long
        ensemble_task_name = 'runEnsemble'
        self._stopwatch.start_task(ensemble_task_name)
        elapsed_time = self._stopwatch.wall_elapsed(self._dataset_name)
        time_left_for_ensembles = max(0, self._time_for_task - elapsed_time)
        if time_left_for_ensembles <= 0:
            self._proc_ensemble = None
            # Fit only raises error when ensemble_size is not zero but
            # time_left_for_ensembles is zero.
            if self._ensemble_size > 0:
                raise ValueError("Not starting ensemble builder because there "
                                 "is no time left. Try increasing the value "
                                 "of time_left_for_this_task.")
        elif self._ensemble_size <= 0:
            self._proc_ensemble = None
            self._logger.info('Not starting ensemble builder because '
                              'ensemble size is <= 0.')
        else:
            self._logger.info(
                'Start Ensemble with %5.2fsec time left' % time_left_for_ensembles)
            self._proc_ensemble = self._get_ensemble_process(time_left_for_ensembles)
            self._proc_ensemble.start()

        self._stopwatch.stop_task(ensemble_task_name)

        # kill the datamanager as it will be re-loaded anyways from sub processes
        try:
            del self._datamanager
        except Exception:
            pass

        # => RUN SMAC
        smac_task_name = 'runSMAC'
        self._stopwatch.start_task(smac_task_name)
        elapsed_time = self._stopwatch.wall_elapsed(self._dataset_name)
        time_left_for_smac = max(0, self._time_for_task - elapsed_time)

        if self._logger:
            self._logger.info(
                'Start SMAC with %5.2fsec time left' % time_left_for_smac)
        if time_left_for_smac <= 0:
            self._logger.warning("Not starting SMAC because there is no time "
                                 "left.")
            _proc_smac = None
            self._budget_type = None
        else:
            if self._per_run_time_limit is None or \
                    self._per_run_time_limit > time_left_for_smac:
                print('Time limit for a single run is higher than total time '
                      'limit. Capping the limit for a single run to the total '
                      'time given to SMAC (%f)' % time_left_for_smac)
                per_run_time_limit = time_left_for_smac
            else:
                per_run_time_limit = self._per_run_time_limit

            _proc_smac = AutoMLSMBO(
                config_space=self.configuration_space,
                dataset_name=self._dataset_name,
                backend=self._backend,
                total_walltime_limit=time_left_for_smac,
                func_eval_time_limit=per_run_time_limit,
                memory_limit=self._ml_memory_limit,
                data_memory_limit=self._data_memory_limit,
                watcher=self._stopwatch,
                start_num_run=num_run,
                num_metalearning_cfgs=self._initial_configurations_via_metalearning,
                config_file=configspace_path,
                seed=self._seed,
                metadata_directory=self._metadata_directory,
                metric=self._metric,
                resampling_strategy=self._resampling_strategy,
                resampling_strategy_args=self._resampling_strategy_arguments,
                shared_mode=self._shared_mode,
                include_estimators=self._include_estimators,
                exclude_estimators=self._exclude_estimators,
                include_preprocessors=self._include_preprocessors,
                exclude_preprocessors=self._exclude_preprocessors,
                disable_file_output=self._disable_evaluator_output,
                get_smac_object_callback=self._get_smac_object_callback,
                smac_scenario_args=self._smac_scenario_args,
            )

            try:
                self.runhistory_, self.trajectory_, self._budget_type = \
                    _proc_smac.run_smbo()
                trajectory_filename = os.path.join(
                    self._backend.get_smac_output_directory_for_run(self._seed),
                    'trajectory.json')
                saveable_trajectory = \
                    [list(entry[:2]) + [entry[2].get_dictionary()] + list(entry[3:])
                     for entry in self.trajectory_]
                with open(trajectory_filename, 'w') as fh:
                    json.dump(saveable_trajectory, fh)
            except Exception as e:
                self._logger.exception(e)
                raise

        # Wait until the ensemble process is finished to avoid shutting down
        # while the ensemble builder tries to access the data
        if self._proc_ensemble is not None and self._ensemble_size > 0:
            self._proc_ensemble.join()

        self._proc_ensemble = None
        if load_models:
            self._load_models()

        return self

    def refit(self, X, y):

        if self.models_ is None or len(self.models_) == 0 or self.ensemble_ is None:
            self._load_models()

        # Refit is not applicable when ensemble_size is set to zero.
        if self.ensemble_ is None:
            raise ValueError("Refit can only be called if 'ensemble_size != 0'")

        random_state = np.random.RandomState(self._seed)
        for identifier in self.models_:
            model = self.models_[identifier]
            # this updates the model inplace, it can then later be used in
            # predict method

            # try to fit the model. If it fails, shuffle the data. This
            # could alleviate the problem in algorithms that depend on
            # the ordering of the data.
            for i in range(10):
                try:
                    if self._budget_type is None:
                        _fit_and_suppress_warnings(self._logger, model, X, y)
                    else:
                        _fit_with_budget(
                            X_train=X,
                            Y_train=y,
                            budget=identifier[2],
                            budget_type=self._budget_type,
                            logger=self._logger,
                            model=model,
                            train_indices=np.arange(len(X), dtype=int),
                            task_type=self._task,
                        )
                    break
                except ValueError as e:
                    indices = list(range(X.shape[0]))
                    random_state.shuffle(indices)
                    X = X[indices]
                    y = y[indices]

                    if i == 9:
                        raise e

        self._can_predict = True
        return self

    def predict(self, X, batch_size=None, n_jobs=1):
        """predict.

        Parameters
        ----------
        X: array-like, shape = (n_samples, n_features)

        batch_size: int or None, defaults to None
            batch_size controls whether the pipelines will be
            called on small chunks of the data. Useful when calling the
            predict method on the whole array X results in a MemoryError.

        n_jobs: int, defaults to 1
            Parallelize the predictions across the models with n_jobs
            processes.
        """
        if (
            self._resampling_strategy not in (
                'holdout', 'holdout-iterative-fit', 'cv', 'cv-iterative-fit')
            and not self._can_predict
        ):
            raise NotImplementedError(
                'Predict is currently not implemented for resampling '
                'strategy %s, please call refit().' % self._resampling_strategy)

        if self.models_ is None or len(self.models_) == 0 or self.ensemble_ is None:
            self._load_models()

        # If self.ensemble_ is None, it means that ensemble_size is set to zero.
        # In such cases, raise error because predict and predict_proba cannot
        # be called.
        if self.ensemble_ is None:
            raise ValueError("Predict and predict_proba can only be called "
                             "if 'ensemble_size != 0'")

        # Parallelize predictions across models with n_jobs processes.
        # Each process computes predictions in chunks of batch_size rows.
        try:
            for i, tmp_model in enumerate(self.models_.values()):
                if isinstance(tmp_model, (DummyRegressor, DummyClassifier)):
                    check_is_fitted(tmp_model)
                else:
                    check_is_fitted(tmp_model.steps[-1][-1])
            models = self.models_
        except sklearn.exceptions.NotFittedError:
            try:
                check_is_fitted(list(self.cv_models_.values())[0])
                models = self.cv_models_
            except sklearn.exceptions.NotFittedError:
                raise ValueError('Found no fitted models!')

        all_predictions = joblib.Parallel(n_jobs=n_jobs)(
            joblib.delayed(_model_predict)(
                models[identifier], X, batch_size, self._logger, self._task
            )
            for identifier in self.ensemble_.get_selected_model_identifiers()
        )

        if len(all_predictions) == 0:
            raise ValueError('Something went wrong generating the predictions. '
                             'The ensemble should consist of the following '
                             'models: %s, the following models were loaded: '
                             '%s' % (str(list(self.ensemble_indices_.keys())),
                                     str(list(self.models_.keys()))))

        predictions = self.ensemble_.predict(all_predictions)

        if self._task not in REGRESSION_TASKS:
            # Make sure average prediction probabilities
            # are within a valid range
            # Individual models are checked in _model_predict
            predictions = np.clip(predictions, 0.0, 1.0)

        return predictions

    def fit_ensemble(self, y, task=None, precision=32,
                     dataset_name=None, ensemble_nbest=None,
                     ensemble_size=None):
        if self._resampling_strategy in ['partial-cv', 'partial-cv-iterative-fit']:
            raise ValueError('Cannot call fit_ensemble with resampling '
                             'strategy %s.' % self._resampling_strategy)

        if self._logger is None:
            self._logger = self._get_logger(dataset_name)

        self._proc_ensemble = self._get_ensemble_process(
            1, task, precision, dataset_name, max_iterations=1,
            ensemble_nbest=ensemble_nbest, ensemble_size=ensemble_size)
        self._proc_ensemble.main()
        self._proc_ensemble = None
        self._load_models()
        return self

    def _get_ensemble_process(self, time_left_for_ensembles,
                              task=None, precision=None,
                              dataset_name=None, max_iterations=None,
                              ensemble_nbest=None, ensemble_size=None):

        if task is None:
            task = self._task
        else:
            self._task = task

        if precision is None:
            precision = self.precision
        else:
            self.precision = precision

        if dataset_name is None:
            dataset_name = self._dataset_name
        else:
            self._dataset_name = dataset_name

        if ensemble_nbest is None:
            ensemble_nbest = self._ensemble_nbest
        else:
            self._ensemble_nbest = ensemble_nbest

        if ensemble_size is None:
            ensemble_size = self._ensemble_size
        else:
            self._ensemble_size = ensemble_size

        return EnsembleBuilder(
            backend=self._backend,
            dataset_name=dataset_name,
            task_type=task,
            metric=self._metric,
            limit=time_left_for_ensembles,
            ensemble_size=ensemble_size,
            ensemble_nbest=ensemble_nbest,
            max_models_on_disc=self._max_models_on_disc,
            seed=self._seed,
            shared_mode=self._shared_mode,
            precision=precision,
            max_iterations=max_iterations,
            read_at_most=np.inf,
            memory_limit=self._ensemble_memory_limit,
            random_state=self._seed,
        )

    def _load_models(self):
        if self._shared_mode:
            seed = -1
        else:
            seed = self._seed

        self.ensemble_ = self._backend.load_ensemble(seed)
        if self.ensemble_:
            identifiers = self.ensemble_.get_selected_model_identifiers()
            self.models_ = self._backend.load_models_by_identifiers(identifiers)
            if self._resampling_strategy in ('cv', 'cv-iterative-fit'):
                self.cv_models_ = self._backend.load_cv_models_by_identifiers(identifiers)
            else:
                self.cv_models_ = None
            if (
                len(self.models_) == 0 and
                self._resampling_strategy not in ['partial-cv', 'partial-cv-iterative-fit']
            ):
                raise ValueError('No models fitted!')
            if (
                self._resampling_strategy in ['cv', 'cv-iterative-fit']
                and len(self.cv_models_) == 0
            ):
                raise ValueError('No models fitted!')

        elif self._disable_evaluator_output is False or \
                (isinstance(self._disable_evaluator_output, list) and
                 'model' not in self._disable_evaluator_output):
            model_names = self._backend.list_all_models(seed)

            if len(model_names) == 0 and self._resampling_strategy not in \
                    ['partial-cv', 'partial-cv-iterative-fit']:
                raise ValueError('No models fitted!')

            self.models_ = []

        else:
            self.models_ = []

    def score(self, X, y):
        # fix: Consider only index 1 of second dimension
        # Don't know if the reshaping should be done there or in calculate_score
        prediction = self.predict(X)
        return calculate_score(solution=y,
                               prediction=prediction,
                               task_type=self._task,
                               metric=self._metric,
                               all_scoring_functions=False)

    @property
    def cv_results_(self):
        results = dict()

        # Missing in contrast to scikit-learn
        # splitX_test_score - auto-sklearn does not store the scores on a split
        #                     basis
        # std_test_score - auto-sklearn does not store the scores on a split
        #                  basis
        # splitX_train_score - auto-sklearn does not compute train scores, add
        #                      flag to compute the train scores
        # mean_train_score - auto-sklearn does not store the train scores
        # std_train_score - auto-sklearn does not store the train scores
        # std_fit_time - auto-sklearn does not store the fit times per split
        # mean_score_time - auto-sklearn does not store the score time
        # std_score_time - auto-sklearn does not store the score time
        # TODO: add those arguments

        # TODO remove this restriction!
        if self._resampling_strategy in ['partial-cv', 'partial-cv-iterative-fit']:
            raise ValueError('Cannot call cv_results when using partial-cv!')

        parameter_dictionaries = dict()
        masks = dict()
        hp_names = []

        # Set up dictionary for parameter values
        for hp in self.configuration_space.get_hyperparameters():
            name = hp.name
            parameter_dictionaries[name] = []
            masks[name] = []
            hp_names.append(name)

        mean_test_score = []
        mean_fit_time = []
        params = []
        status = []
        budgets = []
        for run_key in self.runhistory_.data:
            run_value = self.runhistory_.data[run_key]
            config_id = run_key.config_id
            config = self.runhistory_.ids_config[config_id]

            param_dict = config.get_dictionary()
            params.append(param_dict)
            mean_test_score.append(self._metric._optimum - (self._metric._sign * run_value.cost))
            mean_fit_time.append(run_value.time)
            budgets.append(run_key.budget)

            s = run_value.status
            if s == StatusType.SUCCESS:
                status.append('Success')
            elif s == StatusType.DONOTADVANCE:
                status.append('Success (but do not advance to higher budget)')
            elif s == StatusType.TIMEOUT:
                status.append('Timeout')
            elif s == StatusType.CRASHED:
                status.append('Crash')
            elif s == StatusType.ABORT:
                status.append('Abort')
            elif s == StatusType.MEMOUT:
                status.append('Memout')
            else:
                raise NotImplementedError(s)

            for hp_name in hp_names:
                if hp_name in param_dict:
                    hp_value = param_dict[hp_name]
                    mask_value = False
                else:
                    hp_value = np.NaN
                    mask_value = True

                parameter_dictionaries[hp_name].append(hp_value)
                masks[hp_name].append(mask_value)

        results['mean_test_score'] = np.array(mean_test_score)
        results['mean_fit_time'] = np.array(mean_fit_time)
        results['params'] = params
        results['rank_test_scores'] = scipy.stats.rankdata(1 - results['mean_test_score'],
                                                           method='min')
        results['status'] = status
        results['budgets'] = budgets

        for hp_name in hp_names:
            masked_array = ma.MaskedArray(parameter_dictionaries[hp_name],
                                          masks[hp_name])
            results['param_%s' % hp_name] = masked_array

        return results

    def sprint_statistics(self):
        cv_results = self.cv_results_
        sio = io.StringIO()
        sio.write('auto-sklearn results:\n')
        sio.write('  Dataset name: %s\n' % self._dataset_name)
        sio.write('  Metric: %s\n' % self._metric)
        idx_success = np.where(np.array(
            [status in ['Success', 'Success (but do not advance to higher budget)']
             for status in cv_results['status']]
        ))[0]
        if len(idx_success) > 0:
            if not self._metric._optimum:
                idx_best_run = np.argmin(cv_results['mean_test_score'][idx_success])
            else:
                idx_best_run = np.argmax(cv_results['mean_test_score'][idx_success])
            best_score = cv_results['mean_test_score'][idx_success][idx_best_run]
            sio.write('  Best validation score: %f\n' % best_score)
        num_runs = len(cv_results['status'])
        sio.write('  Number of target algorithm runs: %d\n' % num_runs)
        num_success = sum([
            s in ['Success', 'Success (but do not advance to higher budget)']
            for s in cv_results['status']
        ])
        sio.write('  Number of successful target algorithm runs: %d\n' % num_success)
        num_crash = sum([s == 'Crash' for s in cv_results['status']])
        sio.write('  Number of crashed target algorithm runs: %d\n' % num_crash)
        num_timeout = sum([s == 'Timeout' for s in cv_results['status']])
        sio.write('  Number of target algorithms that exceeded the time '
                  'limit: %d\n' % num_timeout)
        num_memout = sum([s == 'Memout' for s in cv_results['status']])
        sio.write('  Number of target algorithms that exceeded the memory '
                  'limit: %d\n' % num_memout)
        return sio.getvalue()

    def get_models_with_weights(self):
        if self.models_ is None or len(self.models_) == 0 or \
                self.ensemble_ is None:
            self._load_models()

        return self.ensemble_.get_models_with_weights(self.models_)

    def show_models(self):
        models_with_weights = self.get_models_with_weights()

        with io.StringIO() as sio:
            sio.write("[")
            for weight, model in models_with_weights:
                sio.write("(%f, %s),\n" % (weight, model))
            sio.write("]")

            return sio.getvalue()

    def _create_search_space(self, tmp_dir, backend, datamanager,
                             include_estimators=None,
                             exclude_estimators=None,
                             include_preprocessors=None,
                             exclude_preprocessors=None):
        task_name = 'CreateConfigSpace'

        self._stopwatch.start_task(task_name)
        configspace_path = os.path.join(tmp_dir, 'space.pcs')
        configuration_space = pipeline.get_configuration_space(
            datamanager.info,
            include_estimators=include_estimators,
            exclude_estimators=exclude_estimators,
            include_preprocessors=include_preprocessors,
            exclude_preprocessors=exclude_preprocessors)
        configuration_space = self.configuration_space_created_hook(
            datamanager, configuration_space)
        sp_string = pcs.write(configuration_space)
        backend.write_txt_file(configspace_path, sp_string,
                               'Configuration space')
        self._stopwatch.stop_task(task_name)

        return configuration_space, configspace_path

    def configuration_space_created_hook(self, datamanager, configuration_space):
        return configuration_space


class BaseAutoML(AutoML):
    """Base class for AutoML objects to hold abstract functions for both
    regression and classification."""

    def __init__(self, *args, **kwargs):
        self._n_outputs = 1
        super().__init__(*args, **kwargs)

    def _perform_input_checks(self, X, y):
        X = self._check_X(X)
        if y is not None:
            y = self._check_y(y)
        return X, y

    def _check_X(self, X):
        X = sklearn.utils.check_array(X, accept_sparse="csr",
                                      force_all_finite=False)
        if scipy.sparse.issparse(X):
            X.sort_indices()
        return X

    def _check_y(self, y):
        y = sklearn.utils.check_array(y, ensure_2d=False)
        self._n_outputs = y.shape[1]

        y = np.atleast_1d(y)
        if y.ndim == 2 and y.shape[1] == 1:
            warnings.warn("A column-vector y was passed when a 1d array was"
                          " expected. Will change shape via np.ravel().",
                          sklearn.utils.DataConversionWarning, stacklevel=2)
            y = np.ravel(y)

        return y

    def refit(self, X, y):
        X, y = self._perform_input_checks(X, y)
        _n_outputs = 1 if len(y.shape) == 1 else y.shape[1]
        if self._n_outputs != _n_outputs:
            raise ValueError('Number of outputs changed from %d to %d!' %
                             (self._n_outputs, _n_outputs))

        return super().refit(X, y)

    def fit_ensemble(self, y, task=None, precision=32,
                     dataset_name=None, ensemble_nbest=None,
                     ensemble_size=None):
        _n_outputs = 1 if len(y.shape) == 1 else y.shape[1]
        if self._n_outputs != _n_outputs:
            raise ValueError('Number of outputs changed from %d to %d!' %
                             (self._n_outputs, _n_outputs))

        return super().fit_ensemble(
            y, task=task, precision=precision,
            dataset_name=dataset_name, ensemble_nbest=ensemble_nbest,
            ensemble_size=ensemble_size
        )


class AutoMLClassifier(BaseAutoML):
    def __init__(self, *args, **kwargs):
        super().__init__(*args, **kwargs)

        self._task_mapping = {'multilabel-indicator': MULTILABEL_CLASSIFICATION,
                              'multiclass': MULTICLASS_CLASSIFICATION,
                              'binary': BINARY_CLASSIFICATION}

    def fit(
        self,
        X: np.ndarray,
        y: np.ndarray,
        X_test: Optional[np.ndarray] = None,
        y_test: Optional[np.ndarray] = None,
        feat_type: Optional[List[bool]] = None,
        dataset_name: Optional[str] = None,
        only_return_configuration_space: bool = False,
        load_models: bool = True,
    ):
        X, y = self._perform_input_checks(X, y)
        if X_test is not None:
            X_test, y_test = self._perform_input_checks(X_test, y_test)
            if len(y.shape) != len(y_test.shape):
                raise ValueError('Target value shapes do not match: %s vs %s'
                                 % (y.shape, y_test.shape))

        y_task = type_of_target(y)
        task = self._task_mapping.get(y_task)
        if task is None:
            raise ValueError('Cannot work on data of type %s' % y_task)

        if self._metric is None:
            if task == MULTILABEL_CLASSIFICATION:
                self._metric = f1_macro
            else:
                self._metric = accuracy

        y, self._classes, self._n_classes = self._process_target_classes(y)
        if y_test is not None:
            # Map test values to actual values - TODO: copy to all kinds of
            # other parts in this code and test it!!!
            y_test_new = []
            for output_idx in range(len(self._classes)):
                mapping = {self._classes[output_idx][idx]: idx
                           for idx in range(len(self._classes[output_idx]))}
                enumeration = y_test if len(self._classes) == 1 else y_test[output_idx]
                y_test_new.append(
                    np.array([mapping[value] for value in enumeration])
                )
            y_test = np.array(y_test_new)
            if self._n_outputs == 1:
                y_test = y_test.flatten()

        return super().fit(
            X, y,
            X_test=X_test,
            y_test=y_test,
            task=task,
            feat_type=feat_type,
            dataset_name=dataset_name,
            only_return_configuration_space=only_return_configuration_space,
            load_models=load_models,
        )

    def fit_ensemble(self, y, task=None, precision=32,
                     dataset_name=None, ensemble_nbest=None,
                     ensemble_size=None):
        y, _classes, _n_classes = self._process_target_classes(y)
        if not hasattr(self, '_classes'):
            self._classes = _classes
        if not hasattr(self, '_n_classes'):
            self._n_classes = _n_classes

        return super().fit_ensemble(y, task, precision, dataset_name,
                                    ensemble_nbest, ensemble_size)

    def _process_target_classes(self, y):
        y = super()._check_y(y)
        self._n_outputs = 1 if len(y.shape) == 1 else y.shape[1]

        y = np.copy(y)

        _classes = []
        _n_classes = []

        if self._n_outputs == 1:
            classes_k, y = np.unique(y, return_inverse=True)
            _classes.append(classes_k)
            _n_classes.append(classes_k.shape[0])
        else:
            for k in range(self._n_outputs):
                classes_k, y[:, k] = np.unique(y[:, k], return_inverse=True)
                _classes.append(classes_k)
                _n_classes.append(classes_k.shape[0])

        _n_classes = np.array(_n_classes, dtype=np.int)

        return y, _classes, _n_classes

    def predict(self, X, batch_size=None, n_jobs=1):
        predicted_probabilities = super().predict(X, batch_size=batch_size,
                                                  n_jobs=n_jobs)

        if self._n_outputs == 1:
            predicted_indexes = np.argmax(predicted_probabilities, axis=1)
            predicted_classes = self._classes[0].take(predicted_indexes)

            return predicted_classes
        else:
            predicted_indices = (predicted_probabilities > 0.5).astype(int)
            n_samples = predicted_probabilities.shape[0]
            predicted_classes = np.zeros((n_samples, self._n_outputs))

            for k in range(self._n_outputs):
                output_predicted_indexes = predicted_indices[:, k].reshape(-1)
                predicted_classes[:, k] = self._classes[k].take(
                    output_predicted_indexes)

            return predicted_classes

    def predict_proba(self, X, batch_size=None, n_jobs=1):
        return super().predict(X, batch_size=batch_size, n_jobs=n_jobs)


class AutoMLRegressor(BaseAutoML):
    def __init__(self, *args, **kwargs):
        super().__init__(*args, **kwargs)
        self._task_mapping = {'continuous-multioutput': MULTIOUTPUT_REGRESSION,
                'continuous':REGRESSION}
        
    def fit(
        self,
        X: np.ndarray,
        y: np.ndarray,
        X_test: Optional[np.ndarray] = None,
        y_test: Optional[np.ndarray] = None,
        feat_type: Optional[List[bool]] = None,
        dataset_name: Optional[str] = None,
        only_return_configuration_space: bool = False,
        load_models: bool = True,
        ):
        
        X, y = super()._perform_input_checks(X, y)
        
        if X_test is not None:
            X_test, y_test = self._perform_input_checks(X_test, y_test)
            if len(y.shape) != len(y_test.shape):
                raise ValueError('Target value shapes do not match: %s vs %s'
                                 % (y.shape, y_test.shape))

        y_task = type_of_target(y)
        task = self._task_mapping.get(y_task)

        if task is None:
            raise ValueError('Cannot work on data of type %s' % y_task)

        if metric is None:
            metric = r2
        return super().fit(
            X, y,
            X_test=X_test,
            y_test=y_test,
            task=REGRESSION,
            feat_type=feat_type,
            dataset_name=dataset_name,
            only_return_configuration_space=only_return_configuration_space,
            load_models=load_models,
        )
    def fit_ensemble(self, y, task=None, metric=None, precision='32',
                     dataset_name=None, ensemble_nbest=None,
                     ensemble_size=None):
        y, _target, _n_targets = self._process_targets(y)
        if not hasattr(self, '_target'):
            self._target = _target
        if not hasattr(self, '_n_targets'):
            self._n_targets = _n_targets

        return super().fit_ensemble(y, task, metric, precision, dataset_name,
                                    ensemble_nbest, ensemble_size)

    def _process_targets(self, y):
        y = super()._check_y(y)
        self._n_outputs = 1 if len(y.shape) == 1 else y.shape[1]

        y = np.copy(y)

        _target = []
        _n_targets = []

        if self._n_outputs == 1:
            target_k, y = np.unique(y, return_inverse=True)
            _target.append(target_k)
            _n_targets.append(target_k.shape[0])
        else:
            for k in range(self._n_outputs):
                target_k, y[:, k] = np.unique(y[:, k], return_inverse=True)
                _target.append(target_k)
                _n_targets.append(target_k.shape[0])

        _n_targets = np.array(_n_targets, dtype=np.int)

        return y, _target, _n_targets<|MERGE_RESOLUTION|>--- conflicted
+++ resolved
@@ -35,11 +35,8 @@
 from autosklearn.smbo import AutoMLSMBO
 from autosklearn.util.hash import hash_array_or_matrix
 from autosklearn.metrics import f1_macro, accuracy, r2
-<<<<<<< HEAD
 from autosklearn.constants import *
-=======
-from autosklearn.constants import * 
->>>>>>> c75a76a0
+
 
 
 def _model_predict(model, X, batch_size, logger, task):
