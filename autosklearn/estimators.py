--- conflicted
+++ resolved
@@ -97,23 +97,6 @@
         memory_limit : int, optional (3072)
             Memory limit in MB for the machine learning algorithm.
             `auto-sklearn` will stop fitting the machine learning algorithm if
-<<<<<<< HEAD
-            it tries to allocate more than `memory_limit` MB.
-            If None is provided, no memory limit is set.
-            In case of multi-processing, `memory_limit` will be per job.
-            This memory limit also applies to the ensemble creation process.
-
-        include : dict, optional (None)
-            If None, all possible algorithms are used. Otherwise specifies
-            set of algorithms for each added component is used. Include and
-            exclude are incompatible if used together on the same component
-
-        exclude : dict, optional (None)
-            If None, all possible algorithms are used. Otherwise specifies
-            set of algorithms for each added component is not used.
-            Incompatible with include. Include and exclude are incompatible
-            if used together on the same component
-=======
             it tries to allocate more than ``memory_limit`` MB.
 
             **Important notes:**
@@ -172,7 +155,6 @@
                     'classifier': ["random_forest"],
                     'feature_preprocessor': ["no_preprocessing"]
                 }
->>>>>>> 887bb10b
 
         resampling_strategy : Union[str, BaseCrossValidator, _RepeatedSplits, BaseShuffleSplit] = "holdout"
             How to to handle overfitting, might need to use ``resampling_strategy_arguments``
@@ -362,12 +344,7 @@
 
         Attributes
         ----------
-<<<<<<< HEAD
-        cv_results\_ : dict of numpy (masked) ndarrays
-=======
-
         cv_results_ : dict of numpy (masked) ndarrays
->>>>>>> 887bb10b
             A dict with keys as column headers and values as columns, that can be
             imported into a pandas ``DataFrame``.
 
