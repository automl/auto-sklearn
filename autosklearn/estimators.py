# -*- encoding: utf-8 -*-
<<<<<<< HEAD
from typing import Dict, Iterable, List, Optional, Tuple, Union
=======
from typing import Any, Optional, Dict, List, Mapping, Tuple, Union, Iterable
from typing_extensions import Literal
>>>>>>> 322cdf3a

import dask.distributed
import joblib
import numpy as np
import pandas as pd
from ConfigSpace.configuration_space import Configuration, ConfigurationSpace
from scipy.sparse import spmatrix
from sklearn.base import BaseEstimator, ClassifierMixin, RegressorMixin
from sklearn.utils.multiclass import type_of_target
from smac.runhistory.runhistory import RunInfo, RunValue
from typing_extensions import Literal

from autosklearn.automl import AutoML, AutoMLClassifier, AutoMLRegressor
from autosklearn.data.validation import (
    SUPPORTED_FEAT_TYPES,
    SUPPORTED_TARGET_TYPES,
    convert_if_sparse,
)
from autosklearn.metrics import Scorer
from autosklearn.pipeline.base import BasePipeline


class AutoSklearnEstimator(BaseEstimator):
    def __init__(
        self,
        time_left_for_this_task=3600,
        per_run_time_limit=None,
        initial_configurations_via_metalearning=25,
        ensemble_size: int = 50,
        ensemble_nbest=50,
        max_models_on_disc=50,
        seed=1,
        memory_limit=3072,
        include: Optional[Dict[str, List[str]]] = None,
        exclude: Optional[Dict[str, List[str]]] = None,
        resampling_strategy="holdout",
        resampling_strategy_arguments=None,
        tmp_folder=None,
        delete_tmp_folder_after_terminate=True,
        n_jobs: Optional[int] = None,
        dask_client: Optional[dask.distributed.Client] = None,
        disable_evaluator_output=False,
        get_smac_object_callback=None,
        smac_scenario_args=None,
        logging_config=None,
        metadata_directory=None,
        metric=None,
        scoring_functions: Optional[List[Scorer]] = None,
        load_models: bool = True,
        get_trials_callback=None,
<<<<<<< HEAD
=======
        dataset_compression: Union[bool, Mapping[str, Any]] = True
>>>>>>> 322cdf3a
    ):
        """
        Parameters
        ----------
        time_left_for_this_task : int, optional (default=3600)
            Time limit in seconds for the search of appropriate
            models. By increasing this value, *auto-sklearn* has a higher
            chance of finding better models.

        per_run_time_limit : int, optional (default=1/10 of time_left_for_this_task)
            Time limit for a single call to the machine learning model.
            Model fitting will be terminated if the machine learning
            algorithm runs over the time limit. Set this value high enough so
            that typical machine learning algorithms can be fit on the
            training data.

        initial_configurations_via_metalearning : int, optional (default=25)
            Initialize the hyperparameter optimization algorithm with this
            many configurations which worked well on previously seen
            datasets. Disable if the hyperparameter optimization algorithm
            should start from scratch.

        ensemble_size : int, optional (default=50)
            Number of models added to the ensemble built by *Ensemble
            selection from libraries of models*. Models are drawn with
            replacement. If set to ``0`` no ensemble is fit.

        ensemble_nbest : int, optional (default=50)
            Only consider the ``ensemble_nbest`` models when building an
            ensemble.

        max_models_on_disc: int, optional (default=50),
            Defines the maximum number of models that are kept in the disc.
            The additional number of models are permanently deleted. Due to the
            nature of this variable, it sets the upper limit on how many models
            can be used for an ensemble.
            It must be an integer greater or equal than 1.
            If set to None, all models are kept on the disc.

        seed : int, optional (default=1)
            Used to seed SMAC. Will determine the output file names.

        memory_limit : int, optional (3072)
            Memory limit in MB for the machine learning algorithm.
            `auto-sklearn` will stop fitting the machine learning algorithm if
            it tries to allocate more than ``memory_limit`` MB.

            **Important notes:**

            * If ``None`` is provided, no memory limit is set.
            * In case of multi-processing, ``memory_limit`` will be *per job*, so the total usage is
              ``n_jobs x memory_limit``.
            * The memory limit also applies to the ensemble creation process.

        include : Optional[Dict[str, List[str]]] = None
            If None, all possible algorithms are used.

            Otherwise, specifies a step and the components that are included in search.
            See ``/pipeline/components/<step>/*`` for available components.

            Incompatible with parameter ``exclude``.

            **Possible Steps**:

            * ``"data_preprocessor"``
            * ``"balancing"``
            * ``"feature_preprocessor"``
            * ``"classifier"`` - Only for when when using ``AutoSklearnClasssifier``
            * ``"regressor"`` - Only for when when using ``AutoSklearnRegressor``

            **Example**:

            .. code-block:: python

                include = {
                    'classifier': ["random_forest"],
                    'feature_preprocessor': ["no_preprocessing"]
                }

        exclude : Optional[Dict[str, List[str]]] = None
            If None, all possible algorithms are used.

            Otherwise, specifies a step and the components that are excluded from search.
            See ``/pipeline/components/<step>/*`` for available components.

            Incompatible with parameter ``include``.

            **Possible Steps**:

            * ``"data_preprocessor"``
            * ``"balancing"``
            * ``"feature_preprocessor"``
            * ``"classifier"`` - Only for when when using ``AutoSklearnClasssifier``
            * ``"regressor"`` - Only for when when using ``AutoSklearnRegressor``

            **Example**:

            .. code-block:: python

                exclude = {
                    'classifier': ["random_forest"],
                    'feature_preprocessor': ["no_preprocessing"]
                }

        resampling_strategy : str | BaseCrossValidator | _RepeatedSplits | BaseShuffleSplit = "holdout"
            How to to handle overfitting, might need to use ``resampling_strategy_arguments``
            if using ``"cv"`` based method or a Splitter object.

            * **Options**
                *   ``"holdout"`` - Use a 67:33 (train:test) split
                *   ``"cv"``: perform cross validation, requires "folds" in ``resampling_strategy_arguments``
                *   ``"holdout-iterative-fit"`` - Same as "holdout" but iterative fit where possible
                *   ``"cv-iterative-fit"``: Same as "cv" but iterative fit where possible
                *   ``"partial-cv"``: Same as "cv" but uses intensification.
                *   ``BaseCrossValidator`` - any BaseCrossValidator subclass (found in scikit-learn model_selection module)
                *   ``_RepeatedSplits`` - any _RepeatedSplits subclass (found in scikit-learn model_selection module)
                *   ``BaseShuffleSplit`` - any BaseShuffleSplit subclass (found in scikit-learn model_selection module)

            If using a Splitter object that relies on the dataset retaining it's current
            size and order, you will need to look at the ``dataset_compression`` argument
            and ensure that ``"subsample"`` is not included in the applied compression
            ``"methods"`` or disable it entirely with ``False``.

        resampling_strategy_arguments : Optional[Dict] = None
            Additional arguments for ``resampling_strategy``, this is required if
            using a ``cv`` based strategy. The default arguments if left as ``None``
            are:

            .. code-block:: python

                {
                    "train_size": 0.67,     # The size of the training set
                    "shuffle": True,        # Whether to shuffle before splitting data
                    "folds": 5              # Used in 'cv' based resampling strategies
                }

            If using a custom splitter class, which takes ``n_splits`` such as
            `PredefinedSplit <https://scikit-learn.org/stable/modules/generated/sklearn.model_selection.KFold.html#sklearn-model-selection-kfold>`_,
            the value of ``"folds"`` will be used.

        tmp_folder : string, optional (None)
            folder to store configuration output and log files, if ``None``
            automatically use ``/tmp/autosklearn_tmp_$pid_$random_number``

        delete_tmp_folder_after_terminate: bool, optional (True)
            remove tmp_folder, when finished. If tmp_folder is None
            tmp_dir will always be deleted

        n_jobs : int, optional, experimental
            The number of jobs to run in parallel for ``fit()``. ``-1`` means
            using all processors.

            **Important notes**:

            * By default, Auto-sklearn uses one core.
            * Ensemble building is not affected by ``n_jobs`` but can be controlled by the number
              of models in the ensemble.
            * ``predict()`` is not affected by ``n_jobs`` (in contrast to most scikit-learn models)
            * If ``dask_client`` is ``None``, a new dask client is created.

        dask_client : dask.distributed.Client, optional
            User-created dask client, can be used to start a dask cluster and then
            attach auto-sklearn to it.

        disable_evaluator_output: bool or list, optional (False)
            If True, disable model and prediction output. Cannot be used
            together with ensemble building. ``predict()`` cannot be used when
            setting this True. Can also be used as a list to pass more
            fine-grained information on what to save. Allowed elements in the
            list are:

            * ``'y_optimization'`` : do not save the predictions for the
              optimization/validation set, which would later on be used to build
              an ensemble.
            * ``model`` : do not save any model files

        smac_scenario_args : dict, optional (None)
            Additional arguments inserted into the scenario of SMAC. See the
            `SMAC documentation <https://automl.github.io/SMAC3/master/pages/details/scenario.html>`_
            for a list of available arguments.

        get_smac_object_callback : callable
            Callback function to create an object of class
            `smac.optimizer.smbo.SMBO <https://automl.github.io/SMAC3/master/apidoc/smac.optimizer.smbo.html>`_.
            The function must accept the arguments ``scenario_dict``,
            ``instances``, ``num_params``, ``runhistory``, ``seed`` and ``ta``.
            This is an advanced feature. Use only if you are familiar with
            `SMAC <https://automl.github.io/SMAC3/master/index.html>`_.

        logging_config : dict, optional (None)
            dictionary object specifying the logger configuration. If None,
            the default logging.yaml file is used, which can be found in
            the directory ``util/logging.yaml`` relative to the installation.

        metadata_directory : str, optional (None)
            path to the metadata directory. If None, the default directory
            (autosklearn.metalearning.files) is used.

        metric : Scorer, optional (None)
            An instance of :class:`autosklearn.metrics.Scorer` as created by
            :meth:`autosklearn.metrics.make_scorer`. These are the `Built-in
            Metrics`_.
            If None is provided, a default metric is selected depending on the task.

        scoring_functions : List[Scorer], optional (None)
            List of scorers which will be calculated for each pipeline and results will be
            available via ``cv_results``

        load_models : bool, optional (True)
            Whether to load the models after fitting Auto-sklearn.

        get_trials_callback: callable
            Callback function to create an object of subclass defined in module
            `smac.callbacks <https://automl.github.io/SMAC3/master/apidoc/smac.callbacks.html>`_.
            This is an advanced feature. Use only if you are familiar with
            `SMAC <https://automl.github.io/SMAC3/master/index.html>`_.

        dataset_compression: Union[bool, Mapping[str, Any]] = True
            We compress datasets so that they fit into some predefined amount of memory.
            Currently this does not apply to dataframes or sparse arrays, only to raw
            numpy arrays.

            **NOTE** - If using a custom ``resampling_strategy`` that relies on specific
            size or ordering of data, this must be disabled to preserve these properties.

            You can disable this entirely by passing ``False`` or leave as the default
            ``True`` for configuration below.

            .. code-block:: python

                {
                    "memory_allocation": 0.1,
                    "methods": ["precision", "subsample"]
                }

            You can also pass your own configuration with the same keys and choosing
            from the available ``"methods"``.

            The available options are described here:

            * **memory_allocation**
                By default, we attempt to fit the dataset into ``0.1 * memory_limit``.
                This float value can be set with ``"memory_allocation": 0.1``.
                We also allow for specifying absolute memory in MB, e.g. 10MB is
                ``"memory_allocation": 10``.

                The memory used by the dataset is checked after each reduction method is
                performed. If the dataset fits into the allocated memory, any further
                methods listed in ``"methods"`` will not be performed.

                For example, if ``methods: ["precision", "subsample"]`` and the
                ``"precision"`` reduction step was enough to make the dataset fit into
                memory, then the ``"subsample"`` reduction step will not be performed.

            * **methods**
                We provide the following methods for reducing the dataset size.
                These can be provided in a list and are performed in the order as given.

                *   ``"precision"`` - We reduce floating point precision as follows:
                    *   ``np.float128 -> np.float64``
                    *   ``np.float96 -> np.float64``
                    *   ``np.float64 -> np.float32``

                *   ``subsample`` - We subsample data such that it **fits directly into
                    the memory allocation** ``memory_allocation * memory_limit``.
                    Therefore, this should likely be the last method listed in
                    ``"methods"``.
                    Subsampling takes into account classification labels and stratifies
                    accordingly. We guarantee that at least one occurrence of each
                    label is included in the sampled set.

        Attributes
        ----------
        cv_results_ : dict of numpy (masked) ndarrays
            A dict with keys as column headers and values as columns, that can be
            imported into a pandas ``DataFrame``.

            Not all keys returned by scikit-learn are supported yet.

        performance_over_time_ : pandas.core.frame.DataFrame
            A ``DataFrame`` containing the models performance over time data. Can be
            used for plotting directly. Please refer to the example
            :ref:`Train and Test Inputs <sphx_glr_examples_40_advanced_example_pandas_train_test.py>`.

        """  # noqa (links are too long)
        # Raise error if the given total time budget is less than 30 seconds.
        if time_left_for_this_task < 30:
            raise ValueError("Time left for this task must be at least " "30 seconds. ")
        self.time_left_for_this_task = time_left_for_this_task
        self.per_run_time_limit = per_run_time_limit
        self.initial_configurations_via_metalearning = (
            initial_configurations_via_metalearning
        )
        self.ensemble_size = ensemble_size
        self.ensemble_nbest = ensemble_nbest
        self.max_models_on_disc = max_models_on_disc
        self.seed = seed
        self.memory_limit = memory_limit
        self.include = include
        self.exclude = exclude
        self.resampling_strategy = resampling_strategy
        self.resampling_strategy_arguments = resampling_strategy_arguments
        self.tmp_folder = tmp_folder
        self.delete_tmp_folder_after_terminate = delete_tmp_folder_after_terminate
        self.n_jobs = n_jobs
        self.dask_client = dask_client
        self.disable_evaluator_output = disable_evaluator_output
        self.get_smac_object_callback = get_smac_object_callback
        self.smac_scenario_args = smac_scenario_args
        self.logging_config = logging_config
        self.metadata_directory = metadata_directory
        self.metric = metric
        self.scoring_functions = scoring_functions
        self.load_models = load_models
        self.get_trials_callback = get_trials_callback
        self.dataset_compression = dataset_compression

        self.automl_ = None  # type: Optional[AutoML]

        # Handle the number of jobs and the time for them
        self._n_jobs = None
        if self.n_jobs is None or self.n_jobs == 1:
            self._n_jobs = 1
        elif self.n_jobs == -1:
            self._n_jobs = joblib.cpu_count()
        else:
            self._n_jobs = self.n_jobs

        super().__init__()

    def __getstate__(self):
        # Cannot serialize a client!
        self.dask_client = None
        return self.__dict__

    def build_automl(self):

        initial_configs = self.initial_configurations_via_metalearning
        automl = self._get_automl_class()(
            temporary_directory=self.tmp_folder,
            delete_tmp_folder_after_terminate=self.delete_tmp_folder_after_terminate,
            time_left_for_this_task=self.time_left_for_this_task,
            per_run_time_limit=self.per_run_time_limit,
            initial_configurations_via_metalearning=initial_configs,
            ensemble_size=self.ensemble_size,
            ensemble_nbest=self.ensemble_nbest,
            max_models_on_disc=self.max_models_on_disc,
            seed=self.seed,
            memory_limit=self.memory_limit,
            include=self.include,
            exclude=self.exclude,
            resampling_strategy=self.resampling_strategy,
            resampling_strategy_arguments=self.resampling_strategy_arguments,
            n_jobs=self._n_jobs,
            dask_client=self.dask_client,
            get_smac_object_callback=self.get_smac_object_callback,
            disable_evaluator_output=self.disable_evaluator_output,
            smac_scenario_args=self.smac_scenario_args,
            logging_config=self.logging_config,
            metadata_directory=self.metadata_directory,
            metric=self.metric,
            scoring_functions=self.scoring_functions,
            get_trials_callback=self.get_trials_callback,
<<<<<<< HEAD
=======
            dataset_compression=self.dataset_compression
>>>>>>> 322cdf3a
        )

        return automl

    def fit(self, **kwargs):

        # Automatically set the cutoff time per task
        if self.per_run_time_limit is None:
            self.per_run_time_limit = self._n_jobs * self.time_left_for_this_task // 10

        if self.automl_ is None:
            self.automl_ = self.build_automl()
        self.automl_.fit(load_models=self.load_models, **kwargs)

        return self

    def fit_pipeline(
        self,
        X: SUPPORTED_FEAT_TYPES,
        y: Union[SUPPORTED_TARGET_TYPES, spmatrix],
        config: Union[Configuration, Dict[str, Union[str, float, int]]],
        dataset_name: Optional[str] = None,
        X_test: Optional[SUPPORTED_FEAT_TYPES] = None,
        y_test: Optional[Union[SUPPORTED_TARGET_TYPES, spmatrix]] = None,
        feat_type: Optional[List[str]] = None,
        *args,
        **kwargs: Dict,
    ) -> Tuple[Optional[BasePipeline], RunInfo, RunValue]:
        """Fits and individual pipeline configuration and returns
        the result to the user.

        The Estimator constraints are honored, for example the resampling
        strategy, or memory constraints, unless directly provided to the method.
        By default, this method supports the same signature as fit(), and any extra
        arguments are redirected to the TAE evaluation function, which allows for
        further customization while building a pipeline.

        Any additional argument provided is directly passed to the
        worker exercising the run.

        Parameters
        ----------
        X: array-like, shape = (n_samples, n_features)
            The features used for training
        y: array-like
            The labels used for training
        X_test: Optionalarray-like, shape = (n_samples, n_features)
            If provided, the testing performance will be tracked on this features.
        y_test: array-like
            If provided, the testing performance will be tracked on this labels
        config: Union[Configuration,  Dict[str, Union[str, float, int]]]
            A configuration object used to define the pipeline steps.
            If a dict is passed, a configuration is created based on this dict.
        dataset_name: Optional[str]
            Name that will be used to tag the Auto-Sklearn run and identify the
            Auto-Sklearn run
        feat_type : list, optional (default=None)
            List of str of `len(X.shape[1])` describing the attribute type.
            Possible types are `Categorical` and `Numerical`. `Categorical`
            attributes will be automatically One-Hot encoded. The values
            used for a categorical attribute must be integers, obtained for
            example by `sklearn.preprocessing.LabelEncoder
            <https://scikit-learn.org/stable/modules/generated/sklearn.preprocessing.LabelEncoder.html>`_.

        Returns
        -------
        pipeline: Optional[BasePipeline]
            The fitted pipeline. In case of failure while fitting the pipeline,
            a None is returned.
        run_info: RunInFo
            A named tuple that contains the configuration launched
        run_value: RunValue
            A named tuple that contains the result of the run
        """
        if self.automl_ is None:
            self.automl_ = self.build_automl()
        return self.automl_.fit_pipeline(
            X=X,
            y=y,
            dataset_name=dataset_name,
            config=config,
            feat_type=feat_type,
            X_test=X_test,
            y_test=y_test,
            *args,
            **kwargs,
        )

    def fit_ensemble(
        self,
        y,
        task=None,
        precision=32,
        dataset_name=None,
        ensemble_nbest=None,
        ensemble_size=None,
    ):
        """Fit an ensemble to models trained during an optimization process.

        All parameters are ``None`` by default. If no other value is given,
        the default values which were set in a call to ``fit()`` are used.

        Calling this function is only necessary if ``ensemble_size==0``, for
        example when executing *auto-sklearn* in parallel.

        Parameters
        ----------
        y : array-like
            Target values.

        task : int
            A constant from the module ``autosklearn.constants``. Determines
            the task type (binary classification, multiclass classification,
            multilabel classification or regression).

        precision : str
            Numeric precision used when loading ensemble data. Can be either
            ``'16'``, ``'32'`` or ``'64'``.

        dataset_name : str
            Name of the current data set.

        ensemble_nbest : int
            Determines how many models should be considered from the ensemble
            building. This is inspired by a concept called library pruning
            introduced in `Getting Most out of Ensemble Selection`.

        ensemble_size : int
            Size of the ensemble built by `Ensemble Selection`.

        Returns
        -------
        self

        """
        if self.automl_ is None:
            # Build a dummy automl object to call fit_ensemble
            # The ensemble size is honored in the .automl_.fit_ensemble
            # call
            self.automl_ = self.build_automl()
        self.automl_.fit_ensemble(
            y=y,
            task=task,
            precision=precision,
            dataset_name=dataset_name,
            ensemble_nbest=ensemble_nbest,
            ensemble_size=ensemble_size,
        )
        return self

    def refit(self, X, y):
        """Refit all models found with fit to new data.

        Necessary when using cross-validation. During training, auto-sklearn
        fits each model k times on the dataset, but does not keep any trained
        model and can therefore not be used to predict for new data points.
        This methods fits all models found during a call to fit on the data
        given. This method may also be used together with holdout to avoid
        only using 66% of the training data to fit the final model.

        Parameters
        ----------

        X : array-like or sparse matrix of shape = [n_samples, n_features]
            The training input samples.

        y : array-like, shape = [n_samples] or [n_samples, n_outputs]
            The targets.

        Returns
        -------

        self

        """
        self.automl_.refit(X, y)
        return self

    def predict(self, X, batch_size=None, n_jobs=1):
        return self.automl_.predict(X, batch_size=batch_size, n_jobs=n_jobs)

    def predict_proba(self, X, batch_size=None, n_jobs=1):
        return self.automl_.predict_proba(X, batch_size=batch_size, n_jobs=n_jobs)

    def score(self, X, y):
        return self.automl_.score(X, y)

    def show_models(self):
        """Returns a dictionary containing dictionaries of ensemble models.

        Each model in the ensemble can be accessed by giving its ``model_id`` as key.

        A model dictionary contains the following:

        * ``"model_id"`` - The id given to a model by ``autosklearn``.

        * ``"rank"`` - The rank of the model based on it's ``"cost"``.

        * ``"cost"`` - The loss of the model on the validation set.

        * ``"ensemble_weight"`` - The weight given to the model in the ensemble.

        * ``"voting_model"`` - The ``cv_voting_ensemble`` model (for 'cv' resampling).

        * ``"estimators"`` - List of models (dicts) in ``cv_voting_ensemble``
            ('cv' resampling).

        * ``"data_preprocessor"`` - The preprocessor used on the data.

        * ``"balancing"`` - The balancing used on the data (for classification).

        * ``"feature_preprocessor"`` - The preprocessor for features types.

        * ``"classifier"`` / ``"regressor"``
          - The autosklearn wrapped classifier or regressor.

        * ``"sklearn_classifier"`` or ``"sklearn_regressor"``
          - The sklearn classifier or regressor.

        **Example**

        .. code-block:: python

            import sklearn.datasets
            import sklearn.metrics
            import autosklearn.regression

            X, y = sklearn.datasets.load_diabetes(return_X_y=True)

            automl = autosklearn.regression.AutoSklearnRegressor(
                time_left_for_this_task=120
                )
            automl.fit(X_train, y_train, dataset_name='diabetes')

            ensemble_dict = automl.show_models()
            print(ensemble_dict)

        Output:

        .. code-block:: text

            {
                25: {'model_id': 25.0,
                     'rank': 1,
                     'cost': 0.43667876507897496,
                     'ensemble_weight': 0.38,
                     'data_preprocessor': <autosklearn.pipeline.components.data_preprocessing....>,
                     'feature_preprocessor': <autosklearn.pipeline.components....>,
                     'regressor': <autosklearn.pipeline.components.regression....>,
                     'sklearn_regressor': SGDRegressor(alpha=0.0006517033225329654,...)
                    },
                6: {'model_id': 6.0,
                    'rank': 2,
                    'cost': 0.4550418898836528,
                    'ensemble_weight': 0.3,
                    'data_preprocessor': <autosklearn.pipeline.components.data_preprocessing....>,
                    'feature_preprocessor': <autosklearn.pipeline.components....>,
                    'regressor': <autosklearn.pipeline.components.regression....>,
                    'sklearn_regressor': ARDRegression(alpha_1=0.0003701926442639788,...)
                    }...
            }

        Returns
        -------
        Dict(int, Any) : dictionary of length = number of models in the ensemble
            A dictionary of models in the ensemble, where ``model_id`` is the key.

        """  # noqa: E501

        return self.automl_.show_models()

    def get_models_with_weights(self):
        """Return a list of the final ensemble found by auto-sklearn.

        Returns
        -------
        [(weight_1, model_1), ..., (weight_n, model_n)]

        """
        return self.automl_.get_models_with_weights()

    @property
    def performance_over_time_(self):
        return self.automl_.performance_over_time_

    @property
    def cv_results_(self):
        return self.automl_.cv_results_

    @property
    def trajectory_(self):
        return self.automl_.trajectory_

    @property
    def fANOVA_input_(self):
        return self.automl_.fANOVA_input_

    def sprint_statistics(self):
        """Return the following statistics of the training result:

        - dataset name
        - metric used
        - best validation score
        - number of target algorithm runs
        - number of successful target algorithm runs
        - number of crashed target algorithm runs
        - number of target algorithm runs that exceeded the memory limit
        - number of target algorithm runs that exceeded the time limit

        Returns
        -------
        str
        """
        return self.automl_.sprint_statistics()

    def leaderboard(
        self,
        detailed: bool = False,
        ensemble_only: bool = True,
        top_k: Union[int, Literal["all"]] = "all",
        sort_by: str = "cost",
        sort_order: Literal["auto", "ascending", "descending"] = "auto",
        include: Optional[Union[str, Iterable[str]]] = None,
    ) -> pd.DataFrame:
        """Returns a pandas table of results for all evaluated models.

        Gives an overview of all models trained during the search process along
        with various statistics about their training.

        The available statistics are:

        **Simple**:

        * ``"model_id"`` - The id given to a model by ``autosklearn``.
        * ``"rank"`` - The rank of the model based on it's ``"cost"``.
        * ``"ensemble_weight"`` - The weight given to the model in the ensemble.
        * ``"type"`` - The type of classifier/regressor used.
        * ``"cost"`` - The loss of the model on the validation set.
        * ``"duration"`` - Length of time the model was optimized for.

        **Detailed**:
        The detailed view includes all of the simple statistics along with the
        following.

        * ``"config_id"`` - The id used by SMAC for optimization.
        * ``"budget"`` - How much budget was allocated to this model.
        * ``"status"`` - The return status of training the model with SMAC.
        * ``"train_loss"`` - The loss of the model on the training set.
        * ``"balancing_strategy"`` - The balancing strategy used for data preprocessing.
        * ``"start_time"`` - Time the model began being optimized
        * ``"end_time"`` - Time the model ended being optimized
        * ``"data_preprocessors"`` - The preprocessors used on the data
        * ``"feature_preprocessors"`` - The preprocessors for features types

        Parameters
        ----------
        detailed: bool = False
            Whether to give detailed information or just a simple overview.

        ensemble_only: bool = True
            Whether to view only models included in the ensemble or all models
            trained.

        top_k: int or "all" = "all"
            How many models to display.

        sort_by: str = 'cost'
            What column to sort by. If that column is not present, the
            sorting defaults to the ``"model_id"`` index column.

        sort_order: "auto" or "ascending" or "descending" = "auto"
            Which sort order to apply to the ``sort_by`` column. If left
            as ``"auto"``, it will sort by a sensible default where "better" is
            on top, otherwise defaulting to the pandas default for
            `DataFrame.sort_values`_ if there is no obvious "better".

            .. _DataFrame.sort_values: https://pandas.pydata.org/pandas-docs/stable/reference/api/pandas.DataFrame.sort_values.html

        include: Optional[str or Iterable[str]]
            Items to include, other items not specified will be excluded.
            The exception is the ``"model_id"`` index column which is always included.

            If left as ``None``, it will resort back to using the ``detailed``
            param to decide the columns to include.

        Returns
        -------
        pd.DataFrame
            A dataframe of statistics for the models, ordered by ``sort_by``.

        """  # noqa (links are too long)
        # TODO validate that `self` is fitted. This is required for
        #      self.ensemble_ to get the identifiers of models it will generate
        #      weights for.
        column_types = AutoSklearnEstimator._leaderboard_columns()

        # Validation of top_k
        if (
            not (isinstance(top_k, str) or isinstance(top_k, int))
            or (isinstance(top_k, str) and top_k != "all")
            or (isinstance(top_k, int) and top_k <= 0)
        ):
            raise ValueError(
                f"top_k={top_k} must be a positive integer or pass"
                " `top_k`='all' to view results for all models"
            )

        # Validate columns to include
        if isinstance(include, str):
            include = [include]

        if include == ["model_id"]:
            raise ValueError("Must provide more than just `model_id`")

        if include is not None:
            columns = [*include]

            # 'model_id' should always be present as it is the unique index
            # used for pandas
            if "model_id" not in columns:
                columns.append("model_id")

            invalid_include_items = set(columns) - set(column_types["all"])
            if len(invalid_include_items) != 0:
                raise ValueError(
                    f"Values {invalid_include_items} are not known"
                    f" columns to include, must be contained in "
                    f"{column_types['all']}"
                )
        elif detailed:
            columns = column_types["all"]
        else:
            columns = column_types["simple"]

        # Validation of sorting
        if sort_by not in column_types["all"]:
            raise ValueError(
                f"sort_by='{sort_by}' must be one of included "
                f"columns {set(column_types['all'])}"
            )

        valid_sort_orders = ["auto", "ascending", "descending"]
        if not (isinstance(sort_order, str) and sort_order in valid_sort_orders):
            raise ValueError(
                f"`sort_order` = {sort_order} must be a str in " f"{valid_sort_orders}"
            )

        # To get all the models that were optmized, we collect what we can from
        # runhistory first.
        def has_key(rv, key):
            return rv.additional_info and key in rv.additional_info

        model_runs = {
            rval.additional_info["num_run"]: {
                "model_id": rval.additional_info["num_run"],
                "seed": rkey.seed,
                "budget": rkey.budget,
                "duration": rval.time,
                "config_id": rkey.config_id,
                "start_time": rval.starttime,
                "end_time": rval.endtime,
                "status": str(rval.status),
                "cost": rval.cost,
                "train_loss": rval.additional_info["train_loss"]
                if has_key(rval, "train_loss")
                else None,
                "config_origin": rval.additional_info["configuration_origin"]
                if has_key(rval, "configuration_origin")
                else None,
            }
            for rkey, rval in self.automl_.runhistory_.data.items()
            if has_key(rval, "num_run")
        }

        # Next we get some info about the model itself
        model_class_strings = {
            AutoMLClassifier: "classifier",
            AutoMLRegressor: "regressor",
        }
        model_type = model_class_strings.get(self._get_automl_class(), None)
        if model_type is None:
            raise RuntimeError(f"Unknown `automl_class` {self._get_automl_class()}")

        # A dict mapping model ids to their configurations
        configurations = self.automl_.runhistory_.ids_config

        for model_id, run_info in model_runs.items():
            config_id = run_info["config_id"]
            run_config = configurations[config_id]._values

            run_info.update(
                {
                    "balancing_strategy": run_config.get("balancing:strategy", None),
                    "type": run_config[f"{model_type}:__choice__"],
                    "data_preprocessors": [
                        value
                        for key, value in run_config.items()
                        if "data_preprocessing" in key and "__choice__" in key
                    ],
                    "feature_preprocessors": [
                        value
                        for key, value in run_config.items()
                        if "feature_preprocessor" in key and "__choice__" in key
                    ],
                }
            )

        # Get the models ensemble weight if it has one
        # TODO both implementing classes of AbstractEnsemble have a property
        #      `identifiers_` and `weights_`, might be good to put it as an
        #       abstract property
        # TODO `ensemble_.identifiers_` and `ensemble_.weights_` are loosely
        #      tied together by ordering, might be better to store as tuple
        for i, weight in enumerate(self.automl_.ensemble_.weights_):
            (_, model_id, _) = self.automl_.ensemble_.identifiers_[i]
            model_runs[model_id]["ensemble_weight"] = weight

        # Filter out non-ensemble members if needed, else fill in a default
        # value of 0 if it's missing
        if ensemble_only:
            model_runs = {
                model_id: info
                for model_id, info in model_runs.items()
                if ("ensemble_weight" in info and info["ensemble_weight"] > 0)
            }
        else:
            for model_id, info in model_runs.items():
                if "ensemble_weight" not in info:
                    info["ensemble_weight"] = 0

        # `rank` relies on `cost` so we include `cost`
        # We drop it later if it's not requested
        if "rank" in columns and "cost" not in columns:
            columns = [*columns, "cost"]

        # Finally, convert into a tabular format by converting the dict into
        # column wise orientation.
        dataframe = pd.DataFrame(
            {
                col: [run_info[col] for run_info in model_runs.values()]
                for col in columns
                if col != "rank"
            }
        )

        # Give it an index, even if not in the `include`
        dataframe.set_index("model_id", inplace=True)

        # Add the `rank` column if needed, dropping `cost` if it's not
        # requested by the user
        if "rank" in columns:
            dataframe.sort_values(by="cost", ascending=True, inplace=True)
            dataframe.insert(
                column="rank",
                value=range(1, len(dataframe) + 1),
                loc=list(columns).index("rank") - 1,
            )  # account for `model_id`

            if "cost" not in columns:
                dataframe.drop("cost", inplace=True)

        # Decide on the sort order depending on what it gets sorted by
        descending_columns = ["ensemble_weight", "duration"]
        if sort_order == "auto":
            ascending_param = False if sort_by in descending_columns else True
        else:
            ascending_param = False if sort_order == "descending" else True

        # Sort by the given column name, defaulting to 'model_id' if not present
        if sort_by not in dataframe.columns:
            self.automl_._logger.warning(
                f"sort_by = '{sort_by}' was not present"
                ", defaulting to sort on the index "
                "'model_id'"
            )
            sort_by = "model_id"

        # Cost can be the same but leave rank all over the place
        if "rank" in columns and sort_by == "cost":
            dataframe.sort_values(
                by=[sort_by, "rank"], ascending=[ascending_param, True], inplace=True
            )
        else:
            dataframe.sort_values(by=sort_by, ascending=ascending_param, inplace=True)

        # Lastly, just grab the top_k
        if top_k == "all" or top_k >= len(dataframe):
            top_k = len(dataframe)

        dataframe = dataframe.head(top_k)

        return dataframe

    @staticmethod
    def _leaderboard_columns() -> Dict[Literal["all", "simple", "detailed"], List[str]]:
        all = [
            "model_id",
            "rank",
            "ensemble_weight",
            "type",
            "cost",
            "duration",
            "config_id",
            "train_loss",
            "seed",
            "start_time",
            "end_time",
            "budget",
            "status",
            "data_preprocessors",
            "feature_preprocessors",
            "balancing_strategy",
            "config_origin",
        ]
        simple = ["model_id", "rank", "ensemble_weight", "type", "cost", "duration"]
        detailed = all
        return {"all": all, "detailed": detailed, "simple": simple}

    def _get_automl_class(self):
        raise NotImplementedError()

    def get_configuration_space(
        self,
        X: SUPPORTED_FEAT_TYPES,
        y: Union[SUPPORTED_TARGET_TYPES, spmatrix],
        X_test: Optional[SUPPORTED_FEAT_TYPES] = None,
        y_test: Optional[Union[SUPPORTED_TARGET_TYPES, spmatrix]] = None,
        dataset_name: Optional[str] = None,
        feat_type: Optional[List[str]] = None,
    ) -> ConfigurationSpace:
        """
        Returns the Configuration Space object, from which Auto-Sklearn
        will sample configurations and build pipelines.

        Parameters
        ----------
        X : array-like or sparse matrix of shape = [n_samples, n_features]
            Array with the training features, used to get characteristics like
            data sparsity
        y : array-like, shape = [n_samples] or [n_samples, n_outputs]
            Array with the problem labels
        X_test : array-like or sparse matrix of shape = [n_samples, n_features]
            Array with features used for performance estimation
        y_test : array-like, shape = [n_samples] or [n_samples, n_outputs]
            Array with the problem labels for the testing split
        dataset_name: Optional[str]
            A string to tag the Auto-Sklearn run
        """
        if self.automl_ is None:
            self.automl_ = self.build_automl()

        return (
            self.automl_.fit(
                X,
                y,
                X_test=X_test,
                y_test=y_test,
                dataset_name=dataset_name,
                feat_type=feat_type,
                only_return_configuration_space=True,
            )
            if self.automl_.configuration_space is None
            else self.automl_.configuration_space
        )


class AutoSklearnClassifier(AutoSklearnEstimator, ClassifierMixin):
    """This class implements the classification task. """

    def fit(self, X, y, X_test=None, y_test=None, feat_type=None, dataset_name=None):
        """Fit *auto-sklearn* to given training set (X, y).

        Fit both optimizes the machine learning models and builds an ensemble
        out of them. To disable ensembling, set ``ensemble_size==0``.

        Parameters
        ----------
        X : array-like or sparse matrix of shape = [n_samples, n_features]
            The training input samples.

        y : array-like, shape = [n_samples] or [n_samples, n_outputs]
            The target classes.

        X_test : array-like or sparse matrix of shape = [n_samples, n_features]
            Test data input samples. Will be used to save test predictions for
            all models. This allows to evaluate the performance of Auto-sklearn
            over time.

        y_test : array-like, shape = [n_samples] or [n_samples, n_outputs]
            Test data target classes. Will be used to calculate the test error
            of all models. This allows to evaluate the performance of
            Auto-sklearn over time.

        feat_type : list, optional (default=None)
            List of str of `len(X.shape[1])` describing the attribute type.
            Possible types are `Categorical` and `Numerical`. `Categorical`
            attributes will be automatically One-Hot encoded. The values
            used for a categorical attribute must be integers, obtained for
            example by `sklearn.preprocessing.LabelEncoder
            <https://scikit-learn.org/stable/modules/generated/sklearn.preprocessing.LabelEncoder.html>`_.

        dataset_name : str, optional (default=None)
            Create nicer output. If None, a string will be determined by the
            md5 hash of the dataset.

        Returns
        -------
        self
        """
        # AutoSklearn does not handle sparse y for now
        y = convert_if_sparse(y)

        # Before running anything else, first check that the
        # type of data is compatible with auto-sklearn. Legal target
        # types are: binary, multiclass, multilabel-indicator.
        target_type = type_of_target(y)
        supported_types = ["binary", "multiclass", "multilabel-indicator"]
        if target_type not in supported_types:
            raise ValueError(
                "Classification with data of type {} is "
                "not supported. Supported types are {}. "
                "You can find more information about scikit-learn "
                "data types in: "
                "https://scikit-learn.org/stable/modules/multiclass.html"
                "".format(target_type, supported_types)
            )

        # remember target type for using in predict_proba later.
        self.target_type = target_type

        super().fit(
            X=X,
            y=y,
            X_test=X_test,
            y_test=y_test,
            feat_type=feat_type,
            dataset_name=dataset_name,
        )

        # After fit, a classifier is expected to define classes_
        # A list of class labels known to the classifier, mapping each label
        # to a numerical index used in the model representation our output.
        self.classes_ = self.automl_.InputValidator.target_validator.classes_

        return self

    def predict(self, X, batch_size=None, n_jobs=1):
        """Predict classes for X.

        Parameters
        ----------
        X : array-like or sparse matrix of shape = [n_samples, n_features]

        Returns
        -------
        y : array of shape = [n_samples] or [n_samples, n_labels]
            The predicted classes.
        """
        return super().predict(X, batch_size=batch_size, n_jobs=n_jobs)

    def predict_proba(self, X, batch_size=None, n_jobs=1):
        """Predict probabilities of classes for all samples X.

        Parameters
        ----------
        X : array-like or sparse matrix of shape = [n_samples, n_features]

        batch_size : int (optional)
            Number of data points to predict for (predicts all points at once
            if ``None``.
        n_jobs : int

        Returns
        -------
        y : array of shape = [n_samples, n_classes] or [n_samples, n_labels]
            The predicted class probabilities.
        """
        pred_proba = super().predict_proba(X, batch_size=batch_size, n_jobs=n_jobs)

        # Check if all probabilities sum up to 1.
        # Assert only if target type is not multilabel-indicator.
        if self.target_type not in ["multilabel-indicator"]:
            assert np.allclose(
                np.sum(pred_proba, axis=1), np.ones_like(pred_proba[:, 0])
            ), "prediction probability does not sum up to 1!"

        # Check that all probability values lie between 0 and 1.
        assert (pred_proba >= 0).all() and (
            pred_proba <= 1
        ).all(), "found prediction probability value outside of [0, 1]!"

        return pred_proba

    def _get_automl_class(self):
        return AutoMLClassifier


class AutoSklearnRegressor(AutoSklearnEstimator, RegressorMixin):
    """
    This class implements the regression task.

    """

    def fit(self, X, y, X_test=None, y_test=None, feat_type=None, dataset_name=None):
        """Fit *Auto-sklearn* to given training set (X, y).

        Fit both optimizes the machine learning models and builds an ensemble
        out of them. To disable ensembling, set ``ensemble_size==0``.

        Parameters
        ----------

        X : array-like or sparse matrix of shape = [n_samples, n_features]
            The training input samples.

        y : array-like, shape = [n_samples] or [n_samples, n_targets]
            The regression target.

        X_test : array-like or sparse matrix of shape = [n_samples, n_features]
            Test data input samples. Will be used to save test predictions for
            all models. This allows to evaluate the performance of Auto-sklearn
            over time.

        y_test : array-like, shape = [n_samples] or [n_samples, n_targets]
            The regression target. Will be used to calculate the test error
            of all models. This allows to evaluate the performance of
            Auto-sklearn over time.

        feat_type : list, optional (default=None)
            List of str of `len(X.shape[1])` describing the attribute type.
            Possible types are `Categorical` and `Numerical`. `Categorical`
            attributes will be automatically One-Hot encoded.

        dataset_name : str, optional (default=None)
            Create nicer output. If None, a string will be determined by the
            md5 hash of the dataset.

        Returns
        -------
        self

        """
        # Before running anything else, first check that the
        # type of data is compatible with auto-sklearn. Legal target
        # types are: continuous, continuous-multioutput, and the special cases:
        # multiclass : because [3.0, 1.0, 5.0] is considered as multiclass
        # binary: because [1.0, 0.0] is considered multiclass
        # AutoSklearn does not handle sparse y for now
        y = convert_if_sparse(y)

        target_type = type_of_target(y)
        supported_types = [
            "continuous",
            "binary",
            "multiclass",
            "continuous-multioutput",
        ]
        if target_type not in supported_types:
            raise ValueError(
                "Regression with data of type {} is "
                "not supported. Supported types are {}. "
                "You can find more information about scikit-learn "
                "data types in: "
                "https://scikit-learn.org/stable/modules/multiclass.html"
                "".format(target_type, supported_types)
            )

        # Fit is supposed to be idempotent!
        # But not if we use share_mode.
        super().fit(
            X=X,
            y=y,
            X_test=X_test,
            y_test=y_test,
            feat_type=feat_type,
            dataset_name=dataset_name,
        )

        return self

    def predict(self, X, batch_size=None, n_jobs=1):
        """Predict regression target for X.

        Parameters
        ----------
        X : array-like or sparse matrix of shape = [n_samples, n_features]

        Returns
        -------
        y : array of shape = [n_samples] or [n_samples, n_outputs]
            The predicted values.

        """
        return super().predict(X, batch_size=batch_size, n_jobs=n_jobs)

    def _get_automl_class(self):
        return AutoMLRegressor<|MERGE_RESOLUTION|>--- conflicted
+++ resolved
@@ -1,10 +1,6 @@
 # -*- encoding: utf-8 -*-
-<<<<<<< HEAD
-from typing import Dict, Iterable, List, Optional, Tuple, Union
-=======
 from typing import Any, Optional, Dict, List, Mapping, Tuple, Union, Iterable
 from typing_extensions import Literal
->>>>>>> 322cdf3a
 
 import dask.distributed
 import joblib
@@ -55,10 +51,7 @@
         scoring_functions: Optional[List[Scorer]] = None,
         load_models: bool = True,
         get_trials_callback=None,
-<<<<<<< HEAD
-=======
         dataset_compression: Union[bool, Mapping[str, Any]] = True
->>>>>>> 322cdf3a
     ):
         """
         Parameters
@@ -422,10 +415,7 @@
             metric=self.metric,
             scoring_functions=self.scoring_functions,
             get_trials_callback=self.get_trials_callback,
-<<<<<<< HEAD
-=======
             dataset_compression=self.dataset_compression
->>>>>>> 322cdf3a
         )
 
         return automl
