--- conflicted
+++ resolved
@@ -67,11 +67,7 @@
         return self.estimator.n_iter_
 
     def iterative_fit(self, X, y, n_iter=2, refit=False):
-<<<<<<< HEAD
         """Set n_iter=2 for the same reason as for SGD"""
-=======
-        """ Set n_iter=2 for the same reason as for SGD """
->>>>>>> b2ac331c
         import sklearn.ensemble
         from sklearn.experimental import enable_hist_gradient_boosting  # noqa
 
