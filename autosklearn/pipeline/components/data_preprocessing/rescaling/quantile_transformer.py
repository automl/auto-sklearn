--- conflicted
+++ resolved
@@ -70,11 +70,7 @@
             "n_quantiles", lower=10, upper=2000, default_value=1000
         )
         output_distribution = CategoricalHyperparameter(
-<<<<<<< HEAD
-            "output_distribution", ["uniform", "normal"]
-=======
             'output_distribution', ['normal', 'uniform']
->>>>>>> 322cdf3a
         )
         cs.add_hyperparameters((n_quantiles, output_distribution))
         return cs