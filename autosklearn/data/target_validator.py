--- conflicted
+++ resolved
@@ -1,28 +1,17 @@
-<<<<<<< HEAD
-import typing
-=======
 import logging
 import warnings
 from typing import List, Optional, Type, Union, cast
->>>>>>> 322cdf3a
 
 import logging
 
 import numpy as np
 import pandas as pd
-<<<<<<< HEAD
-import scipy.sparse
-import sklearn.utils
-from pandas.api.types import is_numeric_dtype
-from sklearn import preprocessing
-=======
 from pandas.api.types import is_numeric_dtype
 from pandas.core.dtypes.base import ExtensionDtype
 
 from scipy.sparse import spmatrix
 
 import sklearn.utils
->>>>>>> 322cdf3a
 from sklearn.base import BaseEstimator
 from sklearn.exceptions import NotFittedError
 from sklearn.preprocessing import OrdinalEncoder
@@ -30,18 +19,8 @@
 
 from autosklearn.util.logging_ import PickableLoggerAdapter
 
-<<<<<<< HEAD
-SUPPORTED_TARGET_TYPES = typing.Union[
-    typing.List,
-    pd.Series,
-    pd.DataFrame,
-    np.ndarray,
-    scipy.sparse.spmatrix,
-]
-=======
 
 SUPPORTED_TARGET_TYPES = Union[List, pd.Series, pd.DataFrame, np.ndarray, spmatrix]
->>>>>>> 322cdf3a
 
 
 class TargetValidator(BaseEstimator):
@@ -52,25 +31,6 @@
 
     Attributes
     ----------
-<<<<<<< HEAD
-    is_classification: bool
-        A bool that indicates if the validator should operate in classification mode.
-        During classification, the targets are encoded.
-
-    encoder: Optional[BaseEstimator]
-        Host a encoder object if the data requires transformation (for example,
-        if provided a categorical column in a pandas DataFrame)
-
-    enc_columns: List[str]
-        List of columns that where encoded
-    """
-
-    def __init__(
-        self,
-        is_classification: bool = False,
-        logger: typing.Optional[PickableLoggerAdapter] = None,
-    ) -> None:
-=======
         is_classification: bool
             A bool that indicates if the validator should operate in classification mode.
             During classification, the targets are encoded.
@@ -84,7 +44,6 @@
                  is_classification: bool = False,
                  logger: Optional[PickableLoggerAdapter] = None,
                  ) -> None:
->>>>>>> 322cdf3a
         self.is_classification = is_classification
 
         self.data_type = None  # type: Optional[type]
@@ -131,38 +90,20 @@
             self._check_data(y_test)
 
             if len(shape) != len(np.shape(y_test)) or (
-<<<<<<< HEAD
-                len(shape) > 1 and (shape[1] != np.shape(y_test)[1])
-            ):
-                raise ValueError(
-                    "The dimensionality of the train and test targets "
-                    "does not match train({}) != test({})".format(
-                        np.shape(y_train), np.shape(y_test)
-                    )
-                )
-=======
                     len(shape) > 1 and (shape[1] != np.shape(y_test)[1])):
                 raise ValueError("The dimensionality of the train and test"
                                  " targets do not match"
                                  f" train {np.shape(y_train)}"
                                  f" != test {np.shape(y_test)}")
 
->>>>>>> 322cdf3a
             if isinstance(y_train, pd.DataFrame):
                 if not isinstance(y_test, pd.DataFrame):
                     y_test = pd.DataFrame(y_test)
 
                 if y_train.columns.tolist() != y_test.columns.tolist():
-<<<<<<< HEAD
-                    raise ValueError(
-                        "Train and test targets must both have the same columns, yet "
-                        "y={} and y_test={} ".format(y_train.columns, y_test.columns)
-                    )
-=======
                     raise ValueError("Train and test targets must both have the"
                                      f" same columns, yet y={y_train.columns}"
                                      f" and y_test={y_test.columns}")
->>>>>>> 322cdf3a
 
                 if list(y_train.dtypes) != list(y_test.dtypes):
                     raise ValueError(
@@ -212,35 +153,6 @@
             self.encoder = None
             return self
 
-<<<<<<< HEAD
-        if y_test is not None:
-            if hasattr(y_train, "iloc"):
-                y_train = pd.concat([y_train, y_test], ignore_index=True, sort=False)
-            elif isinstance(y_train, list):
-                y_train = y_train + y_test
-            elif isinstance(y_train, np.ndarray):
-                y_train = np.concatenate((y_train, y_test))
-
-        ndim = len(np.shape(y_train))
-        if ndim == 1 or (ndim > 1 and np.shape(y_train)[1] == 1):
-            # The label encoder makes sure data is, and remains
-            # 1 dimensional
-            self.encoder = preprocessing.OrdinalEncoder(
-                handle_unknown="use_encoded_value", unknown_value=-1
-            )
-        else:
-            # Should not reach this if statement as we check for type of targets before
-            raise ValueError(
-                "Multi-dimensional classification is not yet supported. "
-                "Encoding multidimensional data converts multiple columns "
-                "to a 1 dimensional encoding. Data involved = {}/{}".format(
-                    np.shape(y_train), self.type_of_target
-                )
-            )
-
-        # Mypy redefinition
-        assert self.encoder is not None
-=======
         # Validate the shape of the input
         shape = np.shape(y_train)
         ndim = len(shape)
@@ -256,7 +168,6 @@
             handle_unknown='use_encoded_value',
             unknown_value=-1
         )
->>>>>>> 322cdf3a
 
         # Clear typing to just numpy arrays and pandas
         if isinstance(y_train, List):
@@ -278,27 +189,6 @@
             if is_numeric_dtype(y.dtypes[0]):
                 self.dtype = y.dtypes[0]
         else:
-<<<<<<< HEAD
-            if hasattr(y_train, "iloc"):
-                y_train = typing.cast(pd.DataFrame, y_train)
-                self.encoder.fit(y_train.to_numpy().reshape(-1, 1))
-            else:
-                self.encoder.fit(np.array(y_train).reshape(-1, 1))
-
-        # we leave objects unchanged, so no need to store dtype in this case
-        if hasattr(y_train, "dtype"):
-            # Series and numpy arrays are checked here
-            # Cast is as numpy for mypy checks
-            y_train = typing.cast(np.ndarray, y_train)
-            if is_numeric_dtype(y_train.dtype):
-                self.dtype = y_train.dtype
-        elif hasattr(y_train, "dtypes") and is_numeric_dtype(
-            typing.cast(pd.DataFrame, y_train).dtypes[0]
-        ):
-            # This case is for pandas array with a single column
-            y_train = typing.cast(pd.DataFrame, y_train)
-            self.dtype = y_train.dtypes[0]
-=======
             if is_numeric_dtype(y.dtype):
                 self.dtype = y.dtype
 
@@ -324,7 +214,6 @@
 
         # Fit encoder
         self.encoder.fit(y)
->>>>>>> 322cdf3a
 
         return self
 
@@ -347,32 +236,11 @@
                 The transformed array
         """
         if not self._is_fitted:
-<<<<<<< HEAD
-            raise NotFittedError(
-                "Cannot call transform on a validator that is not fitted"
-            )
-=======
             raise NotFittedError("TargetValidator must have fit() called first")
->>>>>>> 322cdf3a
 
         # Check the data here so we catch problems on new test data
         self._check_data(y)
 
-<<<<<<< HEAD
-        if self.encoder is not None:
-            # remove ravel warning from pandas Series
-            shape = np.shape(y)
-            if len(shape) > 1:
-                y = self.encoder.transform(y)
-            else:
-                # The Ordinal encoder expects a 2 dimensional input.
-                # The targets are 1 dimensional, so reshape to match the expected shape
-                if hasattr(y, "iloc"):
-                    y = typing.cast(pd.DataFrame, y)
-                    y = self.encoder.transform(y.to_numpy().reshape(-1, 1)).reshape(-1)
-                else:
-                    y = self.encoder.transform(np.array(y).reshape(-1, 1)).reshape(-1)
-=======
         # Clear the types List and DataFrame off of y
         if isinstance(y, List):
             y_transformed = np.asarray(y)
@@ -391,7 +259,6 @@
             y_transformed = self.encoder.transform(y_transformed).reshape(-1)
         else:
             y_transformed = self.encoder.transform(y_transformed)
->>>>>>> 322cdf3a
 
         # check_array ensures correct numerical features for array
         y_transformed = sklearn.utils.check_array(
@@ -424,13 +291,7 @@
             The transformed array
         """
         if not self._is_fitted:
-<<<<<<< HEAD
-            raise NotFittedError(
-                "Cannot call inverse_transform on a validator that is not fitted"
-            )
-=======
             raise NotFittedError("TargetValidator must have fit() called first")
->>>>>>> 322cdf3a
 
         # If there's no encoder, just return it as the expected ndarray
         if self.encoder is None:
@@ -452,21 +313,8 @@
             y_inv = y_inv.reshape(-1)
 
         else:
-<<<<<<< HEAD
-            # The targets should be a flattened array, hence reshape with -1
-            if hasattr(y, "iloc"):
-                y = typing.cast(pd.DataFrame, y)
-                y = self.encoder.inverse_transform(y.to_numpy().reshape(-1, 1)).reshape(
-                    -1
-                )
-            else:
-                y = self.encoder.inverse_transform(np.array(y).reshape(-1, 1)).reshape(
-                    -1
-                )
-=======
             # Otherwise we can can just invert it as expected
             y_inv = self.encoder.inverse_transform(y)
->>>>>>> 322cdf3a
 
         # Inverse transform returns a numpy array of type object
         # This breaks certain metrics as accuracy, which makes type_of_target be unknown
@@ -490,33 +338,9 @@
         Parameters
         ----------
             y: Union[np.ndarray, pd.DataFrame, pd.Series]
-<<<<<<< HEAD
-                A set of features whose dimensionality and data type is to be checked
-=======
                 A set of features whose dimensionality and data type is going to be checked
->>>>>>> 322cdf3a
         """
         if not isinstance(
-<<<<<<< HEAD
-            y, (np.ndarray, pd.DataFrame, list, pd.Series)
-        ) and not scipy.sparse.issparse(y):
-            raise ValueError(
-                "Auto-sklearn only supports Numpy arrays, Pandas DataFrames,"
-                " pd.Series, sparse data and Python Lists as targets, yet, "
-                "the provided input is of type {}".format(type(y))
-            )
-
-        # Sparse data muss be numerical
-        # Type ignore on attribute because sparse targets have a dtype
-        if scipy.sparse.issparse(y) and not np.issubdtype(
-            y.dtype.type, np.number  # type: ignore[union-attr]
-        ):
-            raise ValueError(
-                "When providing a sparse matrix as targets, the only supported "
-                "values are numerical. Please consider using a dense"
-                " instead."
-            )
-=======
                 y, (np.ndarray, pd.DataFrame, List, pd.Series)) and not isinstance(y, spmatrix):
             raise ValueError("Auto-sklearn only supports Numpy arrays, Pandas DataFrames,"
                              " pd.Series, sparse data and Python Lists as targets, yet, "
@@ -529,7 +353,6 @@
                              "values are numerical. Please consider using a dense"
                              " instead."
                              )
->>>>>>> 322cdf3a
 
         if self.data_type is None:
             self.data_type = type(y)
@@ -546,17 +369,10 @@
 
         # No Nan is supported
         has_nan_values = False
-<<<<<<< HEAD
-        if hasattr(y, "iloc"):
-            has_nan_values = typing.cast(pd.DataFrame, y).isnull().values.any()
-        if scipy.sparse.issparse(y):
-            y = typing.cast(scipy.sparse.spmatrix, y)
-=======
         if hasattr(y, 'iloc'):
             has_nan_values = cast(pd.DataFrame, y).isnull().values.any()
 
         if isinstance(y, spmatrix):
->>>>>>> 322cdf3a
             has_nan_values = not np.array_equal(y.data, y.data)
         else:
             # List and array like values are considered here
