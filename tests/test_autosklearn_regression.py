__author__ = 'eggenspk'

import copy
import numpy as np
import StringIO
import unittest

import sklearn.datasets
import sklearn.decomposition
import sklearn.ensemble
import sklearn.svm

from HPOlibConfigSpace.configuration_space import ConfigurationSpace
from HPOlibConfigSpace.hyperparameters import CategoricalHyperparameter

from AutoSklearn.autosklearn_regression import AutoSklearnRegressor
from AutoSklearn.components.regression_base import AutoSklearnRegressionAlgorithm
from AutoSklearn.components.preprocessor_base import AutoSklearnPreprocessingAlgorithm
import AutoSklearn.components.regression as regression_components
import AutoSklearn.components.preprocessing as preprocessing_components
from AutoSklearn.util import get_dataset


class TestAutoSKlearnRegressor(unittest.TestCase):
    # TODO: test for both possible ways to initialize AutoSklearn
    # parameters and other...

    def test_find_classifiers(self):
        regressors = regression_components._regressors
        self.assertGreaterEqual(len(regressors), 1)
        for key in regressors:
            self.assertIn(AutoSklearnRegressionAlgorithm,
                            regressors[key].__bases__)

    def test_find_preprocessors(self):
        preprocessors = preprocessing_components._preprocessors
        self.assertGreaterEqual(len(preprocessors),  1)
        for key in preprocessors:
            self.assertIn(AutoSklearnPreprocessingAlgorithm,
                            preprocessors[key].__bases__)

    def test_default_configuration(self):
        for i in range(2):
            cs = AutoSklearnRegressor.get_hyperparameter_search_space()
            default = cs.get_default_configuration()
            X_train, Y_train, X_test, Y_test = get_dataset(dataset='diabetes')
            auto = AutoSklearnRegressor(default)
            auto = auto.fit(X_train, Y_train)
            predictions = auto.predict(copy.deepcopy(X_test))
            # The lower the worse
            r2_score = sklearn.metrics.r2_score(Y_test, predictions)
<<<<<<< HEAD
            self.assertAlmostEqual(0.39525804491127225, r2_score)
=======
            self.assertAlmostEqual(0.33244898030453274, r2_score) #0.30805962106685625, r2_score)
>>>>>>> 0e3f34a2
            model_score = auto.score(copy.deepcopy(X_test), Y_test)
            self.assertEqual(model_score, r2_score)

    def test_get_hyperparameter_search_space(self):
        cs = AutoSklearnRegressor.get_hyperparameter_search_space()
        self.assertIsInstance(cs, ConfigurationSpace)
        conditions = cs.get_conditions()
        hyperparameters = cs.get_hyperparameters()
        self.assertEqual(18, len(hyperparameters))
        self.assertEqual(len(hyperparameters) - 4, len(conditions))

    def test_get_hyperparameter_search_space_include_exclude_models(self):
        cs = AutoSklearnRegressor.get_hyperparameter_search_space(
            include_regressors=['random_forest'])
        self.assertEqual(cs.get_hyperparameter('regressor'),
            CategoricalHyperparameter('regressor', ['random_forest']))

        # TODO add this test when more than one regressor is present
        cs = AutoSklearnRegressor.get_hyperparameter_search_space(
            exclude_regressors=['random_forest'])
        self.assertNotIn('random_forest', str(cs))

        cs = AutoSklearnRegressor.get_hyperparameter_search_space(
            include_preprocessors=['pca'])
        self.assertEqual(cs.get_hyperparameter('preprocessor'),
            CategoricalHyperparameter('preprocessor', ["None", 'pca']))

        cs = AutoSklearnRegressor.get_hyperparameter_search_space(
            exclude_preprocessors=['pca'])
        self.assertNotIn('pca', str(cs))

    @unittest.skip("test_get_hyperparameter_search_space_dataset_properties" +
                   " Not yet Implemented")
    def test_get_hyperparameter_search_space_dataset_properties(self):
        # TODO: We do not have any dataset properties for regression, so this
        # test is somewhat stupid
        pass
        """
        full_cs = AutoSklearnRegressor.get_hyperparameter_search_space()
        cs_mc = AutoSklearnRegressor.get_hyperparameter_search_space()
        self.assertEqual(full_cs, cs_mc)

        cs_ml = AutoSklearnRegressor.get_hyperparameter_search_space()
        self.assertNotIn('k_nearest_neighbors', str(cs_ml))
        self.assertNotIn('liblinear', str(cs_ml))
        self.assertNotIn('libsvm_svc', str(cs_ml))
        self.assertNotIn('sgd', str(cs_ml))

        cs_sp = AutoSklearnRegressor.get_hyperparameter_search_space(
            sparse=True)
        self.assertNotIn('extra_trees', str(cs_sp))
        self.assertNotIn('gradient_boosting', str(cs_sp))
        self.assertNotIn('random_forest', str(cs_sp))

        cs_mc_ml = AutoSklearnRegressor.get_hyperparameter_search_space()
        self.assertEqual(cs_ml, cs_mc_ml)

        self.assertRaisesRegexp(ValueError,
                                "No regressor to build a configuration space "
                                "for...", AutoSklearnRegressor.
                                get_hyperparameter_search_space,
                                multiclass=True, multilabel=True, sparse=True)
    """

    @unittest.skip("test_check_random_state Not yet Implemented")
    def test_check_random_state(self):
        raise NotImplementedError()

    @unittest.skip("test_validate_input_X Not yet Implemented")
    def test_validate_input_X(self):
        raise NotImplementedError()

    @unittest.skip("test_validate_input_Y Not yet Implemented")
    def test_validate_input_Y(self):
        raise NotImplementedError()

    def test_set_params(self):
        pass

    def test_get_params(self):
        pass<|MERGE_RESOLUTION|>--- conflicted
+++ resolved
@@ -49,11 +49,7 @@
             predictions = auto.predict(copy.deepcopy(X_test))
             # The lower the worse
             r2_score = sklearn.metrics.r2_score(Y_test, predictions)
-<<<<<<< HEAD
             self.assertAlmostEqual(0.39525804491127225, r2_score)
-=======
-            self.assertAlmostEqual(0.33244898030453274, r2_score) #0.30805962106685625, r2_score)
->>>>>>> 0e3f34a2
             model_score = auto.score(copy.deepcopy(X_test), Y_test)
             self.assertEqual(model_score, r2_score)
 
